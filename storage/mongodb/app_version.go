--- conflicted
+++ resolved
@@ -212,13 +212,8 @@
 	return allAppVersions, nil
 }
 
-<<<<<<< HEAD
 func (s *appVersionStorage) AppVersions(ctx context.Context, app appTypes.AppInterface) (appTypes.AppVersions, error) {
-	query := bson.M{"appname": app.GetName()}
-=======
-func (s *appVersionStorage) AppVersions(ctx context.Context, app appTypes.App) (appTypes.AppVersions, error) {
 	query := mongoBSON.M{"appname": app.GetName()}
->>>>>>> 0cbfbd9d
 	span := newMongoDBSpan(ctx, mongoSpanFind, appVersionsCollectionName)
 	span.SetQueryStatement(query)
 	defer span.Finish()
@@ -307,97 +302,4 @@
 
 	update := bson.M{"$set": set}
 	return s.baseUpdateWhere(ctx, where, update)
-<<<<<<< HEAD
-}
-
-func (s *appVersionStorage) importLegacyVersions(app appTypes.AppInterface) error {
-	imgData, err := s.legacyImagesData(app.GetName())
-	if err != nil {
-		return err
-	}
-	customDataColl, err := s.legacyCustomDataCollection()
-	if err != nil {
-		return err
-	}
-	defer customDataColl.Close()
-	now := time.Now().UTC()
-	versions := map[int]appTypes.AppVersionInfo{}
-	var lastSuccessfulVersion int
-	for _, imageID := range imgData.Images {
-		var version int
-		version, err = versionNumberFromLegacyImage(imageID)
-		if err != nil {
-			return err
-		}
-		var data legacyImageMetadata
-		err = customDataColl.FindId(imageID).One(&data)
-		if err != nil {
-			if err == mgo.ErrNotFound {
-				continue
-			}
-			return err
-		}
-		if len(data.Processes) == 0 {
-			data.Processes = make(map[string][]string, len(data.LegacyProcesses))
-			for k, v := range data.LegacyProcesses {
-				data.Processes[k] = []string{v}
-			}
-		}
-		vi := appTypes.AppVersionInfo{
-			Version:          version,
-			DeployImage:      imageID,
-			Processes:        data.Processes,
-			ExposedPorts:     data.ExposedPorts,
-			CustomData:       data.CustomData,
-			Disabled:         data.DisableRollback,
-			DisabledReason:   data.Reason,
-			DeploySuccessful: true,
-			CreatedAt:        now,
-			UpdatedAt:        now,
-		}
-		repo, tag := image.SplitImageName(vi.DeployImage)
-		vi.BuildImage = fmt.Sprintf("%s:%s-builder", repo, tag)
-		versions[version] = vi
-		lastSuccessfulVersion = version
-	}
-
-	buildImgs, err := s.legacyBuildImages(app.GetName())
-	if err != nil && err != mgo.ErrNotFound {
-		return err
-	}
-	for _, imageID := range buildImgs {
-		if strings.HasSuffix(imageID, "-builder") {
-			continue
-		}
-		_, tag := image.SplitImageName(imageID)
-		imgData.Count++
-		version := imgData.Count
-		vi := appTypes.AppVersionInfo{
-			Version:        version,
-			BuildImage:     imageID,
-			CustomBuildTag: tag,
-			CreatedAt:      now,
-			UpdatedAt:      now,
-		}
-		versions[version] = vi
-	}
-
-	coll, err := s.collection()
-	if err != nil {
-		return err
-	}
-	defer coll.Close()
-	return coll.Insert(appTypes.AppVersions{
-		AppName:               app.GetName(),
-		Count:                 imgData.Count,
-		Versions:              versions,
-		LastSuccessfulVersion: lastSuccessfulVersion,
-	})
-}
-
-func versionNumberFromLegacyImage(imageID string) (int, error) {
-	_, tag := image.SplitImageName(imageID)
-	return strconv.Atoi(strings.TrimPrefix(tag, "v"))
-=======
->>>>>>> 0cbfbd9d
-}+}
