// Copyright 2012 tsuru authors. All rights reserved.
// Use of this source code is governed by a BSD-style
// license that can be found in the LICENSE file.

package service

import (
	"bytes"
	"context"
	"encoding/json"
	"fmt"
	"net/http"
	"net/http/httptest"
	"runtime"
	"sort"
	"strconv"
	"strings"
	"sync"
	"sync/atomic"

	"github.com/pkg/errors"
	"github.com/tsuru/config"
	"github.com/tsuru/tsuru/action"
	"github.com/tsuru/tsuru/app/bind"
	"github.com/tsuru/tsuru/auth"
	"github.com/tsuru/tsuru/db/storagev2"
	"github.com/tsuru/tsuru/provision/provisiontest"
	"github.com/tsuru/tsuru/router/routertest"
	servicemock "github.com/tsuru/tsuru/servicemanager/mock"
	_ "github.com/tsuru/tsuru/storage/mongodb"
	authTypes "github.com/tsuru/tsuru/types/auth"
	bindTypes "github.com/tsuru/tsuru/types/bind"
	provTypes "github.com/tsuru/tsuru/types/provision"
	mongoBSON "go.mongodb.org/mongo-driver/bson"
	"go.mongodb.org/mongo-driver/mongo/options"
	check "gopkg.in/check.v1"
)

type InstanceSuite struct {
	team        *authTypes.Team
	user        *auth.User
	mockService servicemock.MockService
}

var _ = check.Suite(&InstanceSuite{})

func (s *InstanceSuite) SetUpSuite(c *check.C) {
	config.Set("log:disable-syslog", true)
	config.Set("database:url", "127.0.0.1:27017?maxPoolSize=100")
	config.Set("database:name", "tsuru_service_instance_test")

	storagev2.Reset()
}

func (s *InstanceSuite) SetUpTest(c *check.C) {
	routertest.FakeRouter.Reset()
	storagev2.ClearAllCollections(nil)
	s.user = &auth.User{Email: "cidade@raul.com", Password: "123"}
	s.team = &authTypes.Team{Name: "raul"}

	usersCollection, err := storagev2.UsersCollection()
	c.Assert(err, check.IsNil)

	_, err = usersCollection.InsertOne(context.TODO(), s.user)
	c.Assert(err, check.IsNil)

	servicemock.SetMockService(&s.mockService)
	s.mockService.Team.OnFindByName = func(name string) (*authTypes.Team, error) {
		if name == s.team.Name {
			return s.team, nil
		}
		return nil, authTypes.ErrTeamNotFound
	}
	s.mockService.Team.OnFindByNames = func(names []string) ([]authTypes.Team, error) {
		return []authTypes.Team{*s.team}, nil
	}
}

func (s *InstanceSuite) TearDownSuite(c *check.C) {
	storagev2.ClearAllCollections(nil)
}

func (s *InstanceSuite) TestDeleteServiceInstance(c *check.C) {
	ts := httptest.NewServer(http.HandlerFunc(func(w http.ResponseWriter, r *http.Request) {
		if r.Method == "DELETE" && strings.HasSuffix(r.URL.Path, "/resources/MySQL") {
			w.WriteHeader(http.StatusOK)
			return
		}
		w.WriteHeader(http.StatusInternalServerError)
	}))
	defer ts.Close()
	err := Create(context.TODO(), Service{
		Name:       "mongodb",
		Password:   "password",
		OwnerTeams: []string{"raul"},
		Endpoint: map[string]string{
			"production": ts.URL,
		},
	})
	c.Assert(err, check.IsNil)
	si := &ServiceInstance{Name: "MySQL", ServiceName: "mongodb"}

	serviceInstanceCollection, err := storagev2.ServiceInstancesCollection()
	c.Assert(err, check.IsNil)

	_, err = serviceInstanceCollection.InsertOne(context.TODO(), &si)
	c.Assert(err, check.IsNil)

	evt := createEvt(c)
	err = DeleteInstance(context.TODO(), si, evt, "")
	c.Assert(err, check.IsNil)
	query := mongoBSON.M{"name": si.Name}
	qtd, err := serviceInstanceCollection.CountDocuments(context.TODO(), query)
	c.Assert(err, check.IsNil)
	c.Assert(qtd, check.Equals, int64(0))
}

func (s *InstanceSuite) TestDeleteServiceInstanceWithForceRemoveEnabled(c *check.C) {
	ts := httptest.NewServer(http.HandlerFunc(func(w http.ResponseWriter, r *http.Request) {
		w.WriteHeader(http.StatusInternalServerError)
	}))
	defer ts.Close()
	err := Create(context.TODO(), Service{
		Name:       "mongodb",
		Password:   "password",
		OwnerTeams: []string{"raul"},
		Endpoint: map[string]string{
			"production": ts.URL,
		},
	})
	c.Assert(err, check.IsNil)
	si := &ServiceInstance{Name: "MySQL", ServiceName: "mongodb"}

	serviceInstanceCollection, err := storagev2.ServiceInstancesCollection()
	c.Assert(err, check.IsNil)

	_, err = serviceInstanceCollection.InsertOne(context.TODO(), &si)
	c.Assert(err, check.IsNil)

	evt := createEvt(c)
	si.ForceRemove = true
	err = DeleteInstance(context.TODO(), si, evt, "")
	c.Assert(err, check.IsNil)
	query := mongoBSON.M{"name": si.Name}
	qtd, err := serviceInstanceCollection.CountDocuments(context.TODO(), query)
	c.Assert(err, check.IsNil)
	c.Assert(qtd, check.Equals, int64(0))
}

func (s *InstanceSuite) TestFindApp(c *check.C) {
	instance := ServiceInstance{
		Name: "myinstance",
		Apps: []string{"app1", "app2"},
	}
	c.Assert(instance.FindApp("app1"), check.Equals, 0)
	c.Assert(instance.FindApp("app2"), check.Equals, 1)
	c.Assert(instance.FindApp("what"), check.Equals, -1)
}

func (s *InstanceSuite) TestBindApp(c *check.C) {
	oldBindAppDBAction := bindAppDBAction
	oldBindAppEndpointAction := bindAppEndpointAction
	oldSetBoundEnvsAction := setBoundEnvsAction
	defer func() {
		bindAppDBAction = oldBindAppDBAction
		bindAppEndpointAction = oldBindAppEndpointAction
		setBoundEnvsAction = oldSetBoundEnvsAction
	}()
	var calls []string
	var params []interface{}
	bindAppDBAction = &action.Action{
		Forward: func(ctx action.FWContext) (action.Result, error) {
			calls = append(calls, "bindAppDBAction")
			params = ctx.Params
			return nil, nil
		},
	}
	bindAppEndpointAction = &action.Action{
		Forward: func(ctx action.FWContext) (action.Result, error) {
			calls = append(calls, "bindAppEndpointAction")
			return nil, nil
		},
	}
	setBoundEnvsAction = &action.Action{
		Forward: func(ctx action.FWContext) (action.Result, error) {
			calls = append(calls, "setBoundEnvsAction")
			return nil, nil
		},
	}
	var si ServiceInstance
	a := provisiontest.NewFakeApp("myapp", "python", 1)
	var buf bytes.Buffer
	evt := createEvt(c)
	err := si.BindApp(context.TODO(), a, nil, true, &buf, evt, "")
	c.Assert(err, check.IsNil)
	expectedCalls := []string{
		"bindAppDBAction", "bindAppEndpointAction",
		"setBoundEnvsAction",
	}
	expectedParams := []interface{}{&bindAppPipelineArgs{
		app:             a,
		serviceInstance: &si,
		writer:          &buf,
		shouldRestart:   true,
		event:           evt,
		requestID:       "",
		params:          BindAppParameters(nil),
	}}
	c.Assert(calls, check.DeepEquals, expectedCalls)
	c.Assert(params, check.DeepEquals, expectedParams)
	c.Assert(buf.String(), check.Equals, "")
}

func (s *InstanceSuite) TestGetServiceInstancesBoundToApp(c *check.C) {
	srvc := Service{Name: "mysql"}
	servicesCollection, err := storagev2.ServicesCollection()
	c.Assert(err, check.IsNil)
	_, err = servicesCollection.InsertOne(context.TODO(), &srvc)
	c.Assert(err, check.IsNil)
	sInstance := ServiceInstance{
		Name:        "t3sql",
		ServiceName: "mysql",
		Tags:        []string{},
		Teams:       []string{s.team.Name},
		Apps:        []string{"app1", "app2"},
		Jobs:        []string{},
		Parameters:  map[string]interface{}{},
	}
	serviceInstancesCollection, err := storagev2.ServiceInstancesCollection()
	c.Assert(err, check.IsNil)
	_, err = serviceInstancesCollection.InsertOne(context.TODO(), &sInstance)
	c.Assert(err, check.IsNil)
	sInstance2 := ServiceInstance{
		Name:        "s9sql",
		ServiceName: "mysql",
		Tags:        []string{},
		Apps:        []string{"app1"},
		Jobs:        []string{},
		Teams:       []string{},
		Parameters:  map[string]interface{}{},
	}

	_, err = serviceInstancesCollection.InsertOne(context.TODO(), &sInstance2)
	c.Assert(err, check.IsNil)
	sInstances, err := GetServiceInstancesBoundToApp(context.TODO(), "app2")
	c.Assert(err, check.IsNil)
	expected := []ServiceInstance{sInstance}
	c.Assert(sInstances, check.DeepEquals, expected)
	sInstances, err = GetServiceInstancesBoundToApp(context.TODO(), "app1")
	c.Assert(err, check.IsNil)
	expected = []ServiceInstance{sInstance, sInstance2}
	c.Assert(sInstances, check.DeepEquals, expected)
}

func (s *InstanceSuite) TestGetServiceInstancesBoundToJob(c *check.C) {
	srvc := Service{Name: "mysql"}
	servicesCollection, err := storagev2.ServicesCollection()
	c.Assert(err, check.IsNil)
	_, err = servicesCollection.InsertOne(context.TODO(), &srvc)
	c.Assert(err, check.IsNil)
	sInstance := ServiceInstance{
		Name:        "j3sql",
		ServiceName: "mysql",
		Tags:        []string{},
		Teams:       []string{s.team.Name},
		Jobs:        []string{"job1", "job2"},
		Apps:        []string{},
		Parameters:  map[string]interface{}{},
	}
	serviceInstancesCollection, err := storagev2.ServiceInstancesCollection()
	c.Assert(err, check.IsNil)
	_, err = serviceInstancesCollection.InsertOne(context.TODO(), &sInstance)
	c.Assert(err, check.IsNil)
	sInstance2 := ServiceInstance{
		Name:        "j9sql",
		ServiceName: "mysql",
		Tags:        []string{},
		Jobs:        []string{"job1"},
		Apps:        []string{},
		Teams:       []string{},
		Parameters:  map[string]interface{}{},
	}
	_, err = serviceInstancesCollection.InsertOne(context.TODO(), &sInstance2)
	c.Assert(err, check.IsNil)
	sInstances, err := GetServiceInstancesBoundToJob(context.TODO(), "job2")
	c.Assert(err, check.IsNil)
	expected := []ServiceInstance{sInstance}
	c.Assert(sInstances, check.DeepEquals, expected)
	sInstances, err = GetServiceInstancesBoundToJob(context.TODO(), "job1")
	c.Assert(err, check.IsNil)
	expected = []ServiceInstance{sInstance, sInstance2}
	c.Assert(sInstances, check.DeepEquals, expected)
}

func (s *InstanceSuite) TestGetServicesInstancesByTeamsAndNamesNoFilters(c *check.C) {
	sInstance1 := ServiceInstance{
		Name:        "t3sql",
		ServiceName: "mysql",
		Teams:       []string{"team1"},
		Tags:        []string{"tag1"},
		Apps:        []string{},
		Jobs:        []string{},
		Parameters:  map[string]interface{}{},
	}
	sInstance2 := ServiceInstance{
		Name:        "s9sql",
		ServiceName: "mysql",
		Teams:       []string{"team2"},
		Tags:        []string{"tag2"},
		Apps:        []string{},
		Jobs:        []string{},
		Parameters:  map[string]interface{}{},
	}

	serviceInstancesCollection, err := storagev2.ServiceInstancesCollection()
	c.Assert(err, check.IsNil)
	_, err = serviceInstancesCollection.InsertOne(context.TODO(), &sInstance1)
	c.Assert(err, check.IsNil)
	_, err = serviceInstancesCollection.InsertOne(context.TODO(), &sInstance2)
	c.Assert(err, check.IsNil)

	sInstances, err := GetServicesInstancesByTeamsAndNames(context.TODO(), nil, nil, "", "", nil)
	c.Assert(err, check.IsNil)

	expected := []ServiceInstance{sInstance1, sInstance2}

	c.Assert(sInstances, check.DeepEquals, expected)
}

func (s *InstanceSuite) TestGetServicesInstancesByTeamsAndNamesFilteringByTeams(c *check.C) {
	sInstance1 := ServiceInstance{
		Name:        "t3sql",
		ServiceName: "mysql",
		Teams:       []string{"team1"},
		Tags:        []string{},
		Apps:        []string{},
		Jobs:        []string{},
		Parameters:  map[string]interface{}{},
	}
	sInstance2 := ServiceInstance{
		Name:        "s9sql",
		ServiceName: "mysql",
		Teams:       []string{"team2"},
		Tags:        []string{},
		Apps:        []string{},
		Jobs:        []string{},
		Parameters:  map[string]interface{}{},
	}
	serviceInstancesCollection, err := storagev2.ServiceInstancesCollection()
	c.Assert(err, check.IsNil)
	_, err = serviceInstancesCollection.InsertOne(context.TODO(), &sInstance1)
	c.Assert(err, check.IsNil)
	_, err = serviceInstancesCollection.InsertOne(context.TODO(), &sInstance2)
	c.Assert(err, check.IsNil)

	sInstances, err := GetServicesInstancesByTeamsAndNames(context.TODO(), []string{"team1"}, nil, "", "", nil)
	c.Assert(err, check.IsNil)

	expected := []ServiceInstance{sInstance1}
	c.Assert(sInstances, check.DeepEquals, expected)
}

func (s *InstanceSuite) TestGetServicesInstancesByTeamsAndNamesFilteringByNames(c *check.C) {
	sInstance1 := ServiceInstance{
		Name:        "t3sql",
		ServiceName: "mysql",
		Teams:       []string{"team1"},
		Tags:        []string{},
		Apps:        []string{},
		Jobs:        []string{},
		Parameters:  map[string]interface{}{},
	}
	sInstance2 := ServiceInstance{
		Name:        "s9sql",
		ServiceName: "mysql",
		Teams:       []string{"team2"},
		Tags:        []string{},
		Apps:        []string{},
		Jobs:        []string{},
		Parameters:  map[string]interface{}{},
	}
	serviceInstancesCollection, err := storagev2.ServiceInstancesCollection()
	c.Assert(err, check.IsNil)
	_, err = serviceInstancesCollection.InsertOne(context.TODO(), &sInstance1)
	c.Assert(err, check.IsNil)
	_, err = serviceInstancesCollection.InsertOne(context.TODO(), &sInstance2)
	c.Assert(err, check.IsNil)

	sInstances, err := GetServicesInstancesByTeamsAndNames(context.TODO(), nil, []string{"t3sql"}, "", "", nil)
	c.Assert(err, check.IsNil)

	expected := []ServiceInstance{sInstance1}
	c.Assert(sInstances, check.DeepEquals, expected)
}

func (s *InstanceSuite) TestGetServicesInstancesByTeamsAndNamesFilteringByTags(c *check.C) {
	sInstance1 := ServiceInstance{
		Name:        "t3sql",
		ServiceName: "mysql",
		Tags:        []string{"tag1", "tag2"},
		Teams:       []string{"team1"},
		Apps:        []string{},
		Jobs:        []string{},
		Parameters:  map[string]interface{}{},
	}
	sInstance2 := ServiceInstance{
		Name:        "s9sql",
		ServiceName: "mysql",
		Tags:        []string{"tag1", "tag3"},
		Teams:       []string{"team1"},
		Apps:        []string{},
		Jobs:        []string{},
		Parameters:  map[string]interface{}{},
	}
	serviceInstancesCollection, err := storagev2.ServiceInstancesCollection()
	c.Assert(err, check.IsNil)
	_, err = serviceInstancesCollection.InsertOne(context.TODO(), &sInstance1)
	c.Assert(err, check.IsNil)
	_, err = serviceInstancesCollection.InsertOne(context.TODO(), &sInstance2)
	c.Assert(err, check.IsNil)

	sInstances, err := GetServicesInstancesByTeamsAndNames(context.TODO(), nil, nil, "", "", []string{"tag1"})
	c.Assert(err, check.IsNil)

	expected := []ServiceInstance{sInstance1, sInstance2}
	c.Assert(sInstances, check.DeepEquals, expected)
}

func (s *InstanceSuite) TestGetServicesInstancesByTeamsAndNamesFilteringByMultipleCriteria(c *check.C) {
	sInstance1 := ServiceInstance{
		Name:        "t3sql",
		ServiceName: "mysql",
		Teams:       []string{"team1"},
		Tags:        []string{"tag1"},
		Apps:        []string{},
		Jobs:        []string{},
		Parameters:  map[string]interface{}{},
	}
	sInstance2 := ServiceInstance{
		Name:        "s9sql",
		ServiceName: "mysql",
		Teams:       []string{"team2"},
		Tags:        []string{"tag1", "tag3"},
		Apps:        []string{},
		Jobs:        []string{},
		Parameters:  map[string]interface{}{},
	}
	serviceInstancesCollection, err := storagev2.ServiceInstancesCollection()
	c.Assert(err, check.IsNil)
	_, err = serviceInstancesCollection.InsertOne(context.TODO(), &sInstance1)
	c.Assert(err, check.IsNil)
	_, err = serviceInstancesCollection.InsertOne(context.TODO(), &sInstance2)
	c.Assert(err, check.IsNil)

	sInstances, err := GetServicesInstancesByTeamsAndNames(context.TODO(), []string{"team2"}, []string{"s9sql"}, "", "", []string{"tag1"})
	c.Assert(err, check.IsNil)

	expected := []ServiceInstance{sInstance2}
	c.Assert(sInstances, check.DeepEquals, expected)
}

func (s *InstanceSuite) TestGetServiceInstancesByServices(c *check.C) {
	srvc := Service{Name: "mysql"}
	servicesCollection, err := storagev2.ServicesCollection()
	c.Assert(err, check.IsNil)
	_, err = servicesCollection.InsertOne(context.TODO(), &srvc)
	c.Assert(err, check.IsNil)
	sInstance := ServiceInstance{Name: "t3sql", ServiceName: "mysql", Teams: []string{s.team.Name}}
	serviceInstancesCollection, err := storagev2.ServiceInstancesCollection()
	c.Assert(err, check.IsNil)
	_, err = serviceInstancesCollection.InsertOne(context.TODO(), &sInstance)
	c.Assert(err, check.IsNil)
	sInstance2 := ServiceInstance{Name: "s9sql", ServiceName: "mysql", Tags: []string{}}
	_, err = serviceInstancesCollection.InsertOne(context.TODO(), &sInstance2)
	c.Assert(err, check.IsNil)
	sInstances, err := GetServiceInstancesByServices(context.TODO(), []Service{srvc}, []string{})
	c.Assert(err, check.IsNil)
	expected := []ServiceInstance{{Name: "t3sql", ServiceName: "mysql", Tags: []string{}}, sInstance2}
	c.Assert(sInstances, check.DeepEquals, expected)
}

func (s *InstanceSuite) TestGetServiceInstancesByServicesWithoutAnyExistingServiceInstances(c *check.C) {
	srvc := Service{Name: "mysql"}
	servicesCollection, err := storagev2.ServicesCollection()
<<<<<<< HEAD
	c.Assert(err, check.IsNil)
	_, err = servicesCollection.InsertOne(context.TODO(), &srvc)
	c.Assert(err, check.IsNil)
=======
	c.Assert(err, check.IsNil)
	_, err = servicesCollection.InsertOne(context.TODO(), &srvc)
	c.Assert(err, check.IsNil)
>>>>>>> b3a741fa
	sInstances, err := GetServiceInstancesByServices(context.TODO(), []Service{srvc}, []string{})
	c.Assert(err, check.IsNil)
	c.Assert(sInstances, check.DeepEquals, []ServiceInstance(nil))
}

func (s *InstanceSuite) TestGetServiceInstancesByServicesWithTwoServices(c *check.C) {
	srvc := Service{Name: "mysql"}
	servicesCollection, err := storagev2.ServicesCollection()
	c.Assert(err, check.IsNil)
	_, err = servicesCollection.InsertOne(context.TODO(), &srvc)
	c.Assert(err, check.IsNil)
	srvc2 := Service{Name: "mongodb"}

	_, err = servicesCollection.InsertOne(context.TODO(), &srvc2)
	c.Assert(err, check.IsNil)
	sInstance := ServiceInstance{Name: "t3sql", ServiceName: "mysql", Teams: []string{s.team.Name}}
	serviceInstancesCollection, err := storagev2.ServiceInstancesCollection()
	c.Assert(err, check.IsNil)
	_, err = serviceInstancesCollection.InsertOne(context.TODO(), &sInstance)
	c.Assert(err, check.IsNil)
	sInstance2 := ServiceInstance{Name: "s9nosql", ServiceName: "mongodb", Tags: []string{"tag 1", "tag 2"}}
	_, err = serviceInstancesCollection.InsertOne(context.TODO(), &sInstance2)
	c.Assert(err, check.IsNil)
	sInstances, err := GetServiceInstancesByServices(context.TODO(), []Service{srvc, srvc2}, []string{})
	c.Assert(err, check.IsNil)
	expected := []ServiceInstance{{Name: "t3sql", ServiceName: "mysql", Tags: []string{}}, sInstance2}
	c.Assert(sInstances, check.DeepEquals, expected)
}

func (s *InstanceSuite) TestGetServiceInstancesByServicesFilteringByTags(c *check.C) {
	srvc := Service{Name: "mysql"}
	servicesCollection, err := storagev2.ServicesCollection()
	c.Assert(err, check.IsNil)
	_, err = servicesCollection.InsertOne(context.TODO(), &srvc)
	c.Assert(err, check.IsNil)

	sInstance1 := ServiceInstance{Name: "t3sql", ServiceName: "mysql", Tags: []string{"tag1", "tag2"}}
	sInstance2 := ServiceInstance{Name: "s9sql", ServiceName: "mysql", Tags: []string{"tag1", "tag3"}}
	serviceInstancesCollection, err := storagev2.ServiceInstancesCollection()
	c.Assert(err, check.IsNil)
	_, err = serviceInstancesCollection.InsertOne(context.TODO(), &sInstance1)
	c.Assert(err, check.IsNil)
	_, err = serviceInstancesCollection.InsertOne(context.TODO(), &sInstance2)
	c.Assert(err, check.IsNil)

	sInstances, err := GetServiceInstancesByServices(context.TODO(), []Service{srvc}, []string{"tag1"})
	c.Assert(err, check.IsNil)
	expected := []ServiceInstance{sInstance1, sInstance2}
	c.Assert(sInstances, check.DeepEquals, expected)

	sInstances, err = GetServiceInstancesByServices(context.TODO(), []Service{srvc}, []string{"tag1", "tag2"})
	c.Assert(err, check.IsNil)
	expected = []ServiceInstance{sInstance1}
	c.Assert(sInstances, check.DeepEquals, expected)

	sInstances, err = GetServiceInstancesByServices(context.TODO(), []Service{srvc}, []string{"tag4"})
	c.Assert(err, check.IsNil)
	c.Assert(sInstances, check.HasLen, 0)
}

func (s *InstanceSuite) TestGenericServiceInstancesFilter(c *check.C) {
	srvc := Service{Name: "mysql"}
	teams := []string{s.team.Name}
	query := genericServiceInstancesFilter(srvc, teams)
	c.Assert(query, check.DeepEquals, mongoBSON.M{"service_name": srvc.Name, "teams": mongoBSON.M{"$in": teams}})
}

func (s *InstanceSuite) TestGenericServiceInstancesFilterWithServiceSlice(c *check.C) {
	services := []Service{
		{Name: "mysql"},
		{Name: "mongodb"},
	}
	names := []string{"mysql", "mongodb"}
	teams := []string{s.team.Name}
	query := genericServiceInstancesFilter(services, teams)
	c.Assert(query, check.DeepEquals, mongoBSON.M{"service_name": mongoBSON.M{"$in": names}, "teams": mongoBSON.M{"$in": teams}})
}

func (s *InstanceSuite) TestGenericServiceInstancesFilterWithoutSpecifingTeams(c *check.C) {
	services := []Service{
		{Name: "mysql"},
		{Name: "mongodb"},
	}
	names := []string{"mysql", "mongodb"}
	teams := []string{}
	query := genericServiceInstancesFilter(services, teams)
	c.Assert(query, check.DeepEquals, mongoBSON.M{"service_name": mongoBSON.M{"$in": names}})
}

func (s *InstanceSuite) TestAdditionalInfo(c *check.C) {
	ts := httptest.NewServer(http.HandlerFunc(func(w http.ResponseWriter, r *http.Request) {
		w.Write([]byte(`[{"label": "key", "value": "value"}, {"label": "key2", "value": "value2"}]`))
	}))
	defer ts.Close()
	srvc := Service{Name: "mysql", Endpoint: map[string]string{"production": ts.URL}, Password: "s3cr3t"}
	servicesCollection, err := storagev2.ServicesCollection()
	c.Assert(err, check.IsNil)
	_, err = servicesCollection.InsertOne(context.TODO(), &srvc)
	c.Assert(err, check.IsNil)
	si := ServiceInstance{Name: "ql", ServiceName: srvc.Name}
	info, err := si.Info(context.TODO(), "")
	c.Assert(err, check.IsNil)
	expected := map[string]string{
		"key":  "value",
		"key2": "value2",
	}
	c.Assert(info, check.DeepEquals, expected)
}

func (s *InstanceSuite) TestServiceInstanceInfoMarshalJSON(c *check.C) {
	ts := httptest.NewServer(http.HandlerFunc(func(w http.ResponseWriter, r *http.Request) {
		w.Write([]byte(`[{"label": "key", "value": "value"}]`))
	}))
	defer ts.Close()
	srvc := Service{Name: "mysql", Endpoint: map[string]string{"production": ts.URL}, Password: "s3cr3t"}
	servicesCollection, err := storagev2.ServicesCollection()
	c.Assert(err, check.IsNil)
	_, err = servicesCollection.InsertOne(context.TODO(), &srvc)
	c.Assert(err, check.IsNil)
	si := ServiceInstance{Name: "ql", ServiceName: srvc.Name}
	info, err := si.ToInfo(context.TODO())
	c.Assert(err, check.IsNil)
	data, err := json.Marshal(info)
	c.Assert(err, check.IsNil)
	var result map[string]interface{}
	err = json.Unmarshal(data, &result)
	c.Assert(err, check.IsNil)
	expected := map[string]interface{}{
		"Id":          float64(0),
		"Name":        "ql",
		"PlanName":    "",
		"Teams":       nil,
		"Apps":        nil,
		"Jobs":        nil,
		"ServiceName": "mysql",
		"Info":        map[string]interface{}{"key": "value"},
		"TeamOwner":   "",
		"Pool":        "",
	}
	c.Assert(result, check.DeepEquals, expected)
}

func (s *InstanceSuite) TestServiceInstanceInfoMarshalJSONWithoutInfo(c *check.C) {
	srvc := Service{Name: "mysql", Endpoint: map[string]string{"production": ""}}
	servicesCollection, err := storagev2.ServicesCollection()
	c.Assert(err, check.IsNil)
	_, err = servicesCollection.InsertOne(context.TODO(), &srvc)
	c.Assert(err, check.IsNil)
	si := ServiceInstance{Name: "ql", ServiceName: srvc.Name}
	info, err := si.ToInfo(context.TODO())
	c.Assert(err, check.IsNil)
	data, err := json.Marshal(info)
	c.Assert(err, check.IsNil)
	var result map[string]interface{}
	err = json.Unmarshal(data, &result)
	c.Assert(err, check.IsNil)
	expected := map[string]interface{}{
		"Id":          float64(0),
		"Name":        "ql",
		"PlanName":    "",
		"Teams":       nil,
		"Apps":        nil,
		"Jobs":        nil,
		"ServiceName": "mysql",
		"Info":        nil,
		"TeamOwner":   "",
		"Pool":        "",
	}
	c.Assert(result, check.DeepEquals, expected)
}

func (s *InstanceSuite) TestServiceInstanceInfoMarshalJSONWithoutEndpoint(c *check.C) {
	srvc := Service{Name: "mysql"}
	servicesCollection, err := storagev2.ServicesCollection()
	c.Assert(err, check.IsNil)
	_, err = servicesCollection.InsertOne(context.TODO(), &srvc)
	c.Assert(err, check.IsNil)
	si := ServiceInstance{Name: "ql", ServiceName: srvc.Name}
	info, err := si.ToInfo(context.TODO())
	c.Assert(err, check.IsNil)
	data, err := json.Marshal(info)
	c.Assert(err, check.IsNil)
	var result map[string]interface{}
	err = json.Unmarshal(data, &result)
	c.Assert(err, check.IsNil)
	expected := map[string]interface{}{
		"Id":          float64(0),
		"Name":        "ql",
		"PlanName":    "",
		"Teams":       nil,
		"Apps":        nil,
		"Jobs":        nil,
		"ServiceName": "mysql",
		"Info":        nil,
		"TeamOwner":   "",
		"Pool":        "",
	}
	c.Assert(result, check.DeepEquals, expected)
}

func (s *InstanceSuite) TestDeleteInstance(c *check.C) {
	h := TestHandler{}
	ts := httptest.NewServer(&h)
	defer ts.Close()
	srv := Service{Name: "mongodb", Endpoint: map[string]string{"production": ts.URL}, Password: "s3cr3t"}
	servicesCollection, err := storagev2.ServicesCollection()
	c.Assert(err, check.IsNil)
	_, err = servicesCollection.InsertOne(context.TODO(), &srv)
	c.Assert(err, check.IsNil)
	si := ServiceInstance{Name: "instance", ServiceName: srv.Name}
	serviceInstancesCollection, err := storagev2.ServiceInstancesCollection()
	c.Assert(err, check.IsNil)
	_, err = serviceInstancesCollection.InsertOne(context.TODO(), &si)
	c.Assert(err, check.IsNil)
	evt := createEvt(c)
	err = DeleteInstance(context.TODO(), &si, evt, "")
	h.Lock()
	defer h.Unlock()
	c.Assert(err, check.IsNil)
	l, err := serviceInstancesCollection.CountDocuments(context.TODO(), mongoBSON.M{"name": si.Name})
	c.Assert(err, check.IsNil)
	c.Assert(l, check.Equals, int64(0))
	c.Assert(h.url, check.Equals, "/resources/"+si.Name)
	c.Assert(h.method, check.Equals, "DELETE")
}

func (s *InstanceSuite) TestDeleteInstanceWithApps(c *check.C) {
	si := ServiceInstance{Name: "instance", Apps: []string{"foo"}}

	serviceInstanceCollection, err := storagev2.ServiceInstancesCollection()
<<<<<<< HEAD
	c.Assert(err, check.IsNil)

	_, err = serviceInstanceCollection.InsertOne(context.TODO(), &si)
	c.Assert(err, check.IsNil)
=======
	c.Assert(err, check.IsNil)

	_, err = serviceInstanceCollection.InsertOne(context.TODO(), &si)
	c.Assert(err, check.IsNil)
>>>>>>> b3a741fa
	serviceInstanceCollection.DeleteOne(context.TODO(), mongoBSON.M{"name": si.Name})
	evt := createEvt(c)
	err = DeleteInstance(context.TODO(), &si, evt, "")
	c.Assert(err, check.ErrorMatches, "^This service instance is bound to at least one app. Unbind them before removing it$")
}

func (s *InstanceSuite) TestCreateServiceInstance(c *check.C) {
	var requests int32
	ts := httptest.NewServer(http.HandlerFunc(func(w http.ResponseWriter, r *http.Request) {
		w.WriteHeader(http.StatusNoContent)
		atomic.AddInt32(&requests, 1)
	}))
	defer ts.Close()
	srv := Service{Name: "mongodb", Endpoint: map[string]string{"production": ts.URL}, Password: "s3cr3t"}
	servicesCollection, err := storagev2.ServicesCollection()
	c.Assert(err, check.IsNil)
	_, err = servicesCollection.InsertOne(context.TODO(), &srv)
	c.Assert(err, check.IsNil)
	instance := ServiceInstance{Name: "instance", PlanName: "small", TeamOwner: s.team.Name, Tags: []string{"tag1", "tag2"}}
	evt := createEvt(c)
	err = CreateServiceInstance(context.TODO(), instance, &srv, evt, "")
	c.Assert(err, check.IsNil)
	si, err := GetServiceInstance(context.TODO(), "mongodb", "instance")
	c.Assert(err, check.IsNil)
	c.Assert(atomic.LoadInt32(&requests), check.Equals, int32(1))
	c.Assert(si.PlanName, check.Equals, "small")
	c.Assert(si.TeamOwner, check.Equals, s.team.Name)
	c.Assert(si.Teams, check.DeepEquals, []string{s.team.Name})
	c.Assert(si.Tags, check.DeepEquals, []string{"tag1", "tag2"})
}

func (s *InstanceSuite) TestCreateServiceInstanceValidatesTeamOwner(c *check.C) {
	ts := httptest.NewServer(http.HandlerFunc(func(w http.ResponseWriter, r *http.Request) {
		w.WriteHeader(http.StatusNoContent)
	}))
	defer ts.Close()
	srv := Service{Name: "mongodb", Endpoint: map[string]string{"production": ts.URL}, Password: "s3cr3t"}
	servicesCollection, err := storagev2.ServicesCollection()
	c.Assert(err, check.IsNil)
	_, err = servicesCollection.InsertOne(context.TODO(), &srv)
	c.Assert(err, check.IsNil)
	instance := ServiceInstance{Name: "instance", PlanName: "small", TeamOwner: "unknown", Tags: []string{"tag1", "tag2"}}
	evt := createEvt(c)
	err = CreateServiceInstance(context.TODO(), instance, &srv, evt, "")
	c.Assert(err, check.ErrorMatches, "Team owner doesn't exist")
}

func (s *InstanceSuite) TestCreateServiceInstanceWithSameInstanceName(c *check.C) {
	var requests int32
	ts := httptest.NewServer(http.HandlerFunc(func(w http.ResponseWriter, r *http.Request) {
		w.WriteHeader(http.StatusNoContent)
		atomic.AddInt32(&requests, 1)
	}))
	defer ts.Close()
	srv := []Service{
		{Name: "mongodb", Endpoint: map[string]string{"production": ts.URL}, Password: "s3cr3t"},
		{Name: "mongodb2", Endpoint: map[string]string{"production": ts.URL}, Password: "s3cr3t"},
		{Name: "mongodb3", Endpoint: map[string]string{"production": ts.URL}, Password: "s3cr3t"},
	}
	instance := ServiceInstance{Name: "instance", PlanName: "small", TeamOwner: s.team.Name}
	evt := createEvt(c)
	for _, service := range srv {
		servicesCollection, err := storagev2.ServicesCollection()
		c.Assert(err, check.IsNil)
		_, err = servicesCollection.InsertOne(context.TODO(), &service)
		c.Assert(err, check.IsNil)
		err = CreateServiceInstance(context.TODO(), instance, &service, evt, "")
		c.Assert(err, check.IsNil)
	}
	si, err := GetServiceInstance(context.TODO(), "mongodb3", "instance")
	c.Assert(err, check.IsNil)
	c.Assert(atomic.LoadInt32(&requests), check.Equals, int32(3))
	c.Assert(si.PlanName, check.Equals, "small")
	c.Assert(si.TeamOwner, check.Equals, s.team.Name)
	c.Assert(si.Teams, check.DeepEquals, []string{s.team.Name})
	c.Assert(si.Name, check.Equals, "instance")
	c.Assert(si.ServiceName, check.Equals, "mongodb3")
	err = CreateServiceInstance(context.TODO(), instance, &srv[0], evt, "")
	c.Assert(err, check.Equals, ErrInstanceNameAlreadyExists)
}

func (s *InstanceSuite) TestCreateSpecifyOwner(c *check.C) {
	var requests int32
	ts := httptest.NewServer(http.HandlerFunc(func(w http.ResponseWriter, r *http.Request) {
		w.WriteHeader(http.StatusNoContent)
		atomic.AddInt32(&requests, 1)
	}))
	defer ts.Close()
	team := authTypes.Team{Name: "owner"}
	s.mockService.Team.OnFindByName = func(name string) (*authTypes.Team, error) {
		c.Assert(name, check.Equals, team.Name)
		return &team, nil
	}
	srv := Service{Name: "mongodb", Endpoint: map[string]string{"production": ts.URL}, Password: "s3cr3t"}
	servicesCollection, err := storagev2.ServicesCollection()
	c.Assert(err, check.IsNil)
	_, err = servicesCollection.InsertOne(context.TODO(), &srv)
	c.Assert(err, check.IsNil)
	instance := ServiceInstance{Name: "instance", PlanName: "small", TeamOwner: team.Name}
	evt := createEvt(c)
	err = CreateServiceInstance(context.TODO(), instance, &srv, evt, "")
	c.Assert(err, check.IsNil)
	si, err := GetServiceInstance(context.TODO(), "mongodb", "instance")
	c.Assert(err, check.IsNil)
	c.Assert(atomic.LoadInt32(&requests), check.Equals, int32(1))
	c.Assert(si.TeamOwner, check.Equals, team.Name)
}

func (s *InstanceSuite) TestCreateServiceInstanceNoTeamOwner(c *check.C) {
	ts := httptest.NewServer(http.HandlerFunc(func(w http.ResponseWriter, r *http.Request) {
		w.WriteHeader(http.StatusNoContent)
	}))
	defer ts.Close()
	srv := Service{Name: "mongodb", Endpoint: map[string]string{"production": ts.URL}, Password: "s3cr3t"}
	servicesCollection, err := storagev2.ServicesCollection()
	c.Assert(err, check.IsNil)
	_, err = servicesCollection.InsertOne(context.TODO(), &srv)
	c.Assert(err, check.IsNil)
	instance := ServiceInstance{Name: "instance", PlanName: "small"}
	evt := createEvt(c)
	err = CreateServiceInstance(context.TODO(), instance, &srv, evt, "")
	c.Assert(err, check.Equals, ErrTeamMandatory)
}

func (s *InstanceSuite) TestCreateServiceInstanceNameShouldBeUnique(c *check.C) {
	ts := httptest.NewServer(http.HandlerFunc(func(w http.ResponseWriter, r *http.Request) {
		w.WriteHeader(http.StatusNoContent)
	}))
	defer ts.Close()
	srv := Service{Name: "mongodb", Endpoint: map[string]string{"production": ts.URL}, Password: "s3cr3t"}
	servicesCollection, err := storagev2.ServicesCollection()
	c.Assert(err, check.IsNil)
	_, err = servicesCollection.InsertOne(context.TODO(), &srv)
	c.Assert(err, check.IsNil)
	instance := ServiceInstance{Name: "instance", TeamOwner: s.team.Name}
	evt := createEvt(c)
	err = CreateServiceInstance(context.TODO(), instance, &srv, evt, "")
	c.Assert(err, check.IsNil)
	err = CreateServiceInstance(context.TODO(), instance, &srv, evt, "")
	c.Assert(err, check.Equals, ErrInstanceNameAlreadyExists)
}

func (s *InstanceSuite) TestCreateServiceInstanceEndpointFailure(c *check.C) {
	ts := httptest.NewServer(http.HandlerFunc(func(w http.ResponseWriter, r *http.Request) {
		w.WriteHeader(http.StatusInternalServerError)
	}))
	defer ts.Close()
	srv := Service{Name: "mongodb", Endpoint: map[string]string{"production": ts.URL}, Password: "s3cr3t"}
	servicesCollection, err := storagev2.ServicesCollection()
	c.Assert(err, check.IsNil)
	_, err = servicesCollection.InsertOne(context.TODO(), &srv)
	c.Assert(err, check.IsNil)
	instance := ServiceInstance{Name: "instance"}
	evt := createEvt(c)
	err = CreateServiceInstance(context.TODO(), instance, &srv, evt, "")
	c.Assert(err, check.NotNil)

	serviceInstanceCollection, err := storagev2.ServiceInstancesCollection()
	c.Assert(err, check.IsNil)

	count, err := serviceInstanceCollection.CountDocuments(context.TODO(), mongoBSON.M{"name": "instance"})
	c.Assert(err, check.IsNil)
	c.Assert(count, check.Equals, int64(0))
}

func (s *InstanceSuite) TestCreateServiceInstanceValidatesTheName(c *check.C) {
	var tests = []struct {
		input string
		err   error
	}{
		{"my-service", nil},
		{"my_service", nil},
		{"MyService", nil},
		{"a1", nil},
		{"--app", ErrInvalidInstanceName},
		{"123servico", ErrInvalidInstanceName},
		{"a", ErrInvalidInstanceName},
		{"a@123", ErrInvalidInstanceName},
	}
	ts := httptest.NewServer(http.HandlerFunc(func(w http.ResponseWriter, r *http.Request) {
		w.WriteHeader(http.StatusNoContent)
	}))
	defer ts.Close()
	srv := Service{Name: "mongodb", Endpoint: map[string]string{"production": ts.URL}, Password: "s3cr3t"}
	servicesCollection, err := storagev2.ServicesCollection()
	c.Assert(err, check.IsNil)
	_, err = servicesCollection.InsertOne(context.TODO(), &srv)
	c.Assert(err, check.IsNil)
	evt := createEvt(c)
	for _, t := range tests {
		instance := ServiceInstance{Name: t.input, TeamOwner: s.team.Name}
		err := CreateServiceInstance(context.TODO(), instance, &srv, evt, "")
		c.Check(err, check.Equals, t.err, check.Commentf(t.input))
	}
}

func (s *InstanceSuite) TestCreateServiceInstanceRemovesDuplicatedAndEmptyTags(c *check.C) {
	var requests int32
	ts := httptest.NewServer(http.HandlerFunc(func(w http.ResponseWriter, r *http.Request) {
		w.WriteHeader(http.StatusNoContent)
		atomic.AddInt32(&requests, 1)
	}))
	defer ts.Close()
	srv := Service{Name: "mongodb", Endpoint: map[string]string{"production": ts.URL}, Password: "s3cr3t"}
	servicesCollection, err := storagev2.ServicesCollection()
	c.Assert(err, check.IsNil)
	_, err = servicesCollection.InsertOne(context.TODO(), &srv)
	c.Assert(err, check.IsNil)
	instance := ServiceInstance{Name: "instance", PlanName: "small", TeamOwner: s.team.Name, Tags: []string{"", "  tag1 ", "tag1", "  "}}
	evt := createEvt(c)
	err = CreateServiceInstance(context.TODO(), instance, &srv, evt, "")
	c.Assert(err, check.IsNil)
	si, err := GetServiceInstance(context.TODO(), "mongodb", "instance")
	c.Assert(err, check.IsNil)
	c.Assert(atomic.LoadInt32(&requests), check.Equals, int32(1))
	c.Assert(si.Tags, check.DeepEquals, []string{"tag1"})
}

func (s *InstanceSuite) TestCreateServiceInstanceMultiClusterInstanceWithoutPool(c *check.C) {
	ts := httptest.NewServer(http.HandlerFunc(func(w http.ResponseWriter, r *http.Request) {
		c.Fail()
	}))
	defer ts.Close()
	srv := Service{
		Name:           "multicluster-service",
		Endpoint:       map[string]string{"production": ts.URL},
		Username:       "user",
		Password:       "password",
		IsMultiCluster: true,
	}
	servicesCollection, err := storagev2.ServicesCollection()
	c.Assert(err, check.IsNil)
	_, err = servicesCollection.InsertOne(context.TODO(), &srv)
	c.Assert(err, check.IsNil)
	instance := ServiceInstance{
		Name:      "instance",
		TeamOwner: s.team.Name,
	}
	evt := createEvt(c)
	err = CreateServiceInstance(context.TODO(), instance, &srv, evt, "")
	c.Assert(err, check.Equals, ErrMultiClusterServiceRequiresPool)
}

func (s *InstanceSuite) TestCreateServiceInstanceMultiClusterWhenPoolDoesNotExist(c *check.C) {
	ts := httptest.NewServer(http.HandlerFunc(func(w http.ResponseWriter, r *http.Request) {
		c.Fail()
	}))
	defer ts.Close()
	s.mockService.Pool.OnFindByName = func(name string) (*provTypes.Pool, error) {
		return nil, provTypes.ErrPoolNotFound
	}
	srv := Service{
		Name:           "multicluster-service",
		Endpoint:       map[string]string{"production": ts.URL},
		Username:       "user",
		Password:       "password",
		IsMultiCluster: true,
	}
	servicesCollection, err := storagev2.ServicesCollection()
	c.Assert(err, check.IsNil)
	_, err = servicesCollection.InsertOne(context.TODO(), &srv)
	c.Assert(err, check.IsNil)
	instance := ServiceInstance{
		Name:      "instance",
		TeamOwner: s.team.Name,
		Pool:      "not-found-pool",
	}
	evt := createEvt(c)
	err = CreateServiceInstance(context.TODO(), instance, &srv, evt, "")
	c.Assert(err, check.NotNil)
	c.Assert(err.Error(), check.Equals, "pool does not exist")
}

func (s *InstanceSuite) TestCreateServiceInstanceMultiClusterWhenNoClusterFound(c *check.C) {
	var requests int32
	ts := httptest.NewServer(http.HandlerFunc(func(w http.ResponseWriter, r *http.Request) {
		c.Assert(r.Header["X-Tsuru-Pool-Name"], check.DeepEquals, []string{"my-pool"})
		c.Assert(r.Header["X-Tsuru-Pool-Provisioner"], check.DeepEquals, []string{"docker"})
		atomic.AddInt32(&requests, 1)
		w.WriteHeader(http.StatusOK)
	}))
	defer ts.Close()
	s.mockService.Pool.OnFindByName = func(name string) (*provTypes.Pool, error) {
		if name != "my-pool" {
			return nil, errors.New("pool not found")
		}
		return &provTypes.Pool{
			Name:        "my-pool",
			Provisioner: "docker",
		}, nil
	}
	s.mockService.Pool.OnServices = func(pool string) ([]string, error) {
		return []string{"multicluster-service"}, nil
	}
	s.mockService.Cluster.OnFindByPool = func(provisioner, name string) (*provTypes.Cluster, error) {
		return nil, provTypes.ErrNoCluster
	}
	srv := Service{
		Name:           "multicluster-service",
		Endpoint:       map[string]string{"production": ts.URL},
		Username:       "user",
		Password:       "password",
		IsMultiCluster: true,
	}
	servicesCollection, err := storagev2.ServicesCollection()
	c.Assert(err, check.IsNil)
	_, err = servicesCollection.InsertOne(context.TODO(), &srv)
	c.Assert(err, check.IsNil)
	c.Assert(err, check.IsNil)
	instance := ServiceInstance{
		Name:      "instance",
		TeamOwner: s.team.Name,
		Pool:      "my-pool",
	}
	err = CreateServiceInstance(context.TODO(), instance, &srv, createEvt(c), "")
	c.Assert(err, check.IsNil)
	c.Assert(requests, check.Equals, int32(1))
}

func (s *InstanceSuite) TestCreateServiceInstanceMultiCluster(c *check.C) {
	var requests int32
	ts := httptest.NewServer(http.HandlerFunc(func(w http.ResponseWriter, r *http.Request) {
		c.Assert(r.Header["X-Tsuru-Pool-Name"], check.DeepEquals, []string{"my-pool"})
		c.Assert(r.Header["X-Tsuru-Pool-Provisioner"], check.DeepEquals, []string{"kubernetes"})
		c.Assert(r.Header["X-Tsuru-Cluster-Name"], check.DeepEquals, []string{"cluster-name"})
		c.Assert(r.Header["X-Tsuru-Cluster-Provisioner"], check.DeepEquals, []string{"kubernetes"})
		c.Assert(r.Header["X-Tsuru-Cluster-Addresses"], check.DeepEquals, []string{"https://my-kubernetes.example.com"})
		atomic.AddInt32(&requests, 1)
		w.WriteHeader(http.StatusOK)
	}))
	defer ts.Close()
	s.mockService.Pool.OnFindByName = func(name string) (*provTypes.Pool, error) {
		return &provTypes.Pool{
			Name:        "my-pool",
			Provisioner: "kubernetes",
		}, nil
	}
	s.mockService.Cluster.OnFindByPool = func(provisioner, name string) (*provTypes.Cluster, error) {
		return &provTypes.Cluster{
			Name:        "cluster-name",
			Addresses:   []string{"https://my-kubernetes.example.com"},
			Provisioner: "kubernetes",
			Pools:       []string{"my-pool"},
		}, nil
	}
	s.mockService.Pool.OnServices = func(pool string) ([]string, error) {
		return []string{"multicluster-service"}, nil
	}
	srv := Service{
		Name:           "multicluster-service",
		Endpoint:       map[string]string{"production": ts.URL},
		Username:       "user",
		Password:       "password",
		IsMultiCluster: true,
	}
	servicesCollection, err := storagev2.ServicesCollection()
	c.Assert(err, check.IsNil)
	_, err = servicesCollection.InsertOne(context.TODO(), &srv)
	c.Assert(err, check.IsNil)
	instance := ServiceInstance{
		Name:      "instance",
		TeamOwner: s.team.Name,
		Pool:      "my-pool",
	}
	err = CreateServiceInstance(context.TODO(), instance, &srv, createEvt(c), "")
	c.Assert(err, check.IsNil)
	c.Assert(requests, check.Equals, int32(1))
}

func (s *InstanceSuite) TestCreateServiceInstanceRegularServiceWithPool(c *check.C) {
	ts := httptest.NewServer(http.HandlerFunc(func(w http.ResponseWriter, r *http.Request) {
		c.Fail()
	}))
	defer ts.Close()
	srv := &Service{
		Name:           "non-multi-cluster-service",
		Endpoint:       map[string]string{"production": ts.URL},
		Username:       "user",
		Password:       "password",
		IsMultiCluster: false,
	}
	servicesCollection, err := storagev2.ServicesCollection()
	c.Assert(err, check.IsNil)
	_, err = servicesCollection.InsertOne(context.TODO(), srv)
	c.Assert(err, check.IsNil)
	err = CreateServiceInstance(context.TODO(), ServiceInstance{
		Name:        "my-instance",
		ServiceName: "non-multi-cluster-service",
		TeamOwner:   s.team.Name,
		Pool:        "my-pool",
	}, srv, createEvt(c), "")
	c.Assert(err, check.Equals, ErrRegularServiceInstanceCannotBelongToPool)
}

func (s *InstanceSuite) TestUpdateServiceInstance(c *check.C) {
	ts := httptest.NewServer(http.HandlerFunc(func(w http.ResponseWriter, r *http.Request) {
		w.WriteHeader(http.StatusNoContent)
	}))
	defer ts.Close()
	srv := Service{Name: "mongodb", Endpoint: map[string]string{"production": ts.URL}, Password: "s3cr3t"}
	servicesCollection, err := storagev2.ServicesCollection()
	c.Assert(err, check.IsNil)
	_, err = servicesCollection.InsertOne(context.TODO(), &srv)
	c.Assert(err, check.IsNil)
	instance := ServiceInstance{Name: "instance", ServiceName: "mongodb", PlanName: "small", TeamOwner: s.team.Name, Tags: []string{"tag1"}, Teams: []string{s.team.Name}}
	serviceInstancesCollection, err := storagev2.ServiceInstancesCollection()
	c.Assert(err, check.IsNil)
	_, err = serviceInstancesCollection.InsertOne(context.TODO(), instance)
	c.Assert(err, check.IsNil)
	var si ServiceInstance
	err = serviceInstancesCollection.FindOne(context.TODO(), mongoBSON.M{"name": "instance"}).Decode(&si)
	c.Assert(err, check.IsNil)
	newTeam := authTypes.Team{Name: "new-team-owner"}
	s.mockService.Team.OnFindByName = func(name string) (*authTypes.Team, error) {
		c.Assert(name, check.Equals, newTeam.Name)
		return &newTeam, nil
	}
	si.Description = "desc"
	si.Tags = []string{"tag2"}
	si.TeamOwner = newTeam.Name
	evt := createEvt(c)
	err = instance.Update(context.TODO(), srv, si, evt, "")
	c.Assert(err, check.IsNil)
	err = serviceInstancesCollection.FindOne(context.TODO(), mongoBSON.M{"name": "instance"}).Decode(&si)
	c.Assert(err, check.IsNil)
	c.Assert(si.PlanName, check.Equals, "small")
	c.Assert(si.Description, check.Equals, "desc")
	c.Assert(si.Tags, check.DeepEquals, []string{"tag2"})
	c.Assert(si.TeamOwner, check.Equals, newTeam.Name)
	c.Assert(si.Teams, check.DeepEquals, []string{s.team.Name, newTeam.Name})
}

func (s *InstanceSuite) TestUpdateServiceInstanceValidatesTeamOwner(c *check.C) {
	ts := httptest.NewServer(http.HandlerFunc(func(w http.ResponseWriter, r *http.Request) {
		w.WriteHeader(http.StatusNoContent)
	}))
	defer ts.Close()
	srv := Service{Name: "mongodb", Endpoint: map[string]string{"production": ts.URL}, Password: "s3cr3t"}
	servicesCollection, err := storagev2.ServicesCollection()
	c.Assert(err, check.IsNil)
	_, err = servicesCollection.InsertOne(context.TODO(), &srv)
	c.Assert(err, check.IsNil)
	instance := ServiceInstance{Name: "instance", ServiceName: "mongodb", PlanName: "small", TeamOwner: s.team.Name, Tags: []string{"tag1"}}
	evt := createEvt(c)
	err = CreateServiceInstance(context.TODO(), instance, &srv, evt, "")
	c.Assert(err, check.IsNil)
	var si ServiceInstance

	serviceInstancesCollection, err := storagev2.ServiceInstancesCollection()
<<<<<<< HEAD
	c.Assert(err, check.IsNil)

	err = serviceInstancesCollection.FindOne(context.TODO(), mongoBSON.M{"name": "instance"}).Decode(&si)
	c.Assert(err, check.IsNil)

=======
	c.Assert(err, check.IsNil)

	err = serviceInstancesCollection.FindOne(context.TODO(), mongoBSON.M{"name": "instance"}).Decode(&si)
	c.Assert(err, check.IsNil)

>>>>>>> b3a741fa
	si.TeamOwner = "unknown"
	err = instance.Update(context.TODO(), srv, si, evt, "")
	c.Assert(err, check.ErrorMatches, "Team owner doesn't exist")
}

func (s *InstanceSuite) TestUpdateServiceInstanceRemovesDuplicatedAndEmptyTags(c *check.C) {
	var requests int32
	ts := httptest.NewServer(http.HandlerFunc(func(w http.ResponseWriter, r *http.Request) {
		w.WriteHeader(http.StatusNoContent)
		atomic.AddInt32(&requests, 1)
	}))
	defer ts.Close()
	srv := Service{Name: "mongodb", Endpoint: map[string]string{"production": ts.URL}, Password: "s3cr3t"}
	servicesCollection, err := storagev2.ServicesCollection()
	c.Assert(err, check.IsNil)
	_, err = servicesCollection.InsertOne(context.TODO(), &srv)
	c.Assert(err, check.IsNil)
	instance := ServiceInstance{Name: "instance", ServiceName: "mongodb", PlanName: "small", TeamOwner: s.team.Name, Tags: []string{"tag1"}, Teams: []string{s.team.Name}}
	serviceInstancesCollection, err := storagev2.ServiceInstancesCollection()
	c.Assert(err, check.IsNil)
	_, err = serviceInstancesCollection.InsertOne(context.TODO(), instance)
	c.Assert(err, check.IsNil)
	instance.Tags = []string{"tag2", " ", " tag2 "}
	evt := createEvt(c)
	err = instance.Update(context.TODO(), srv, instance, evt, "")
	c.Assert(err, check.IsNil)
	c.Assert(atomic.LoadInt32(&requests), check.Equals, int32(1))
	var si ServiceInstance
	err = serviceInstancesCollection.FindOne(context.TODO(), mongoBSON.M{"name": "instance"}).Decode(&si)
	c.Assert(err, check.IsNil)
	c.Assert(si.Tags, check.DeepEquals, []string{"tag2"})
}

func (s *InstanceSuite) TestStatus(c *check.C) {
	ts := httptest.NewServer(http.HandlerFunc(func(w http.ResponseWriter, r *http.Request) {
		w.WriteHeader(http.StatusNoContent)
	}))
	defer ts.Close()
	srv := Service{Name: "mongodb", Endpoint: map[string]string{"production": ts.URL}}
	servicesCollection, err := storagev2.ServicesCollection()
	c.Assert(err, check.IsNil)
	_, err = servicesCollection.InsertOne(context.TODO(), &srv)
	c.Assert(err, check.IsNil)
	si := ServiceInstance{Name: "instance", ServiceName: srv.Name}
	status, err := si.Status(context.TODO(), "")
	c.Assert(err, check.IsNil)
	c.Assert(status, check.Equals, "up")
}

func (s *InstanceSuite) TestGetServiceInstance(c *check.C) {
	serviceInstanceCollection, err := storagev2.ServiceInstancesCollection()
	c.Assert(err, check.IsNil)

	serviceInstanceCollection.InsertMany(context.TODO(), []interface{}{
		ServiceInstance{Name: "mongo-1", ServiceName: "mongodb", Teams: []string{s.team.Name}},
		ServiceInstance{Name: "mongo-2", ServiceName: "mongodb", Teams: []string{s.team.Name}},
		ServiceInstance{Name: "mongo-3", ServiceName: "mongodb", Teams: []string{s.team.Name}},
		ServiceInstance{Name: "mongo-4", ServiceName: "mongodb", Teams: []string{s.team.Name}},
		ServiceInstance{Name: "mongo-5", ServiceName: "mongodb"},
	})
	instance, err := GetServiceInstance(context.TODO(), "mongodb", "mongo-1")
	c.Assert(err, check.IsNil)
	c.Assert(instance.Name, check.Equals, "mongo-1")
	c.Assert(instance.ServiceName, check.Equals, "mongodb")
	c.Assert(instance.Teams, check.DeepEquals, []string{s.team.Name})
	instance, err = GetServiceInstance(context.TODO(), "mongodb", "mongo-6")
	c.Assert(instance, check.IsNil)
	c.Assert(err, check.Equals, ErrServiceInstanceNotFound)
	instance, err = GetServiceInstance(context.TODO(), "mongodb", "mongo-5")
	c.Assert(err, check.IsNil)
	c.Assert(instance.Name, check.Equals, "mongo-5")
}

func (s *InstanceSuite) TestGetIdentfier(c *check.C) {
	srv := ServiceInstance{Name: "mongodb"}
	identifier := srv.GetIdentifier()
	c.Assert(identifier, check.Equals, srv.Name)
	srv.Id = 10
	identifier = srv.GetIdentifier()
	c.Assert(identifier, check.Equals, strconv.Itoa(srv.Id))
}

func (s *InstanceSuite) TestGrantTeamToInstance(c *check.C) {
	user := &auth.User{Email: "test@raul.com", Password: "123"}

	usersCollection, err := storagev2.UsersCollection()
	c.Assert(err, check.IsNil)

	servicesCollection, err := storagev2.ServicesCollection()
	c.Assert(err, check.IsNil)

	_, err = usersCollection.InsertOne(context.TODO(), user)
	c.Assert(err, check.IsNil)
	team := authTypes.Team{Name: "test2"}
	s.mockService.Team.OnFindByName = func(name string) (*authTypes.Team, error) {
		c.Assert(name, check.Equals, team.Name)
		return &team, nil
	}
	srvc := Service{Name: "mysql", Teams: []string{team.Name}, IsRestricted: false}
	_, err = servicesCollection.InsertOne(context.TODO(), &srvc)
	c.Assert(err, check.IsNil)
	sInstance := ServiceInstance{
		Name:        "j4sql",
		ServiceName: srvc.Name,
	}
	serviceInstancesCollection, err := storagev2.ServiceInstancesCollection()
	c.Assert(err, check.IsNil)
	_, err = serviceInstancesCollection.InsertOne(context.TODO(), &sInstance)
	c.Assert(err, check.IsNil)
	sInstance.Grant(context.TODO(), team.Name)
	si, err := GetServiceInstance(context.TODO(), "mysql", "j4sql")
	c.Assert(err, check.IsNil)
	c.Assert(si.Teams, check.DeepEquals, []string{"test2"})
}

func (s *InstanceSuite) TestRevokeTeamToInstance(c *check.C) {
	user := &auth.User{Email: "test@raul.com", Password: "123"}

	usersCollection, err := storagev2.UsersCollection()
	c.Assert(err, check.IsNil)

	servicesCollection, err := storagev2.ServicesCollection()
	c.Assert(err, check.IsNil)

	_, err = usersCollection.InsertOne(context.TODO(), user)
	c.Assert(err, check.IsNil)
	team := authTypes.Team{Name: "test2"}
	s.mockService.Team.OnFindByName = func(name string) (*authTypes.Team, error) {
		c.Assert(name, check.Equals, team.Name)
		return &team, nil
	}
	srvc := Service{Name: "mysql", Teams: []string{team.Name}, IsRestricted: false}
	_, err = servicesCollection.InsertOne(context.TODO(), &srvc)
	c.Assert(err, check.IsNil)
	sInstance := ServiceInstance{
		Name:        "j4sql",
		ServiceName: srvc.Name,
		Teams:       []string{team.Name},
	}
	serviceInstancesCollection, err := storagev2.ServiceInstancesCollection()
	c.Assert(err, check.IsNil)
	_, err = serviceInstancesCollection.InsertOne(context.TODO(), &sInstance)
	c.Assert(err, check.IsNil)
	si, err := GetServiceInstance(context.TODO(), "mysql", "j4sql")
	c.Assert(err, check.IsNil)
	c.Assert(si.Teams, check.DeepEquals, []string{"test2"})
	sInstance.Revoke(context.TODO(), team.Name)
	si, err = GetServiceInstance(context.TODO(), "mysql", "j4sql")
	c.Assert(err, check.IsNil)
	c.Assert(si.Teams, check.DeepEquals, []string{})
}

func (s *InstanceSuite) TestRevokeTeamOwner(c *check.C) {
	user := &auth.User{Email: "user@tsuru.io", Password: "12345"}

	usersCollection, err := storagev2.UsersCollection()
	c.Assert(err, check.IsNil)

	servicesCollection, err := storagev2.ServicesCollection()
	c.Assert(err, check.IsNil)

	_, err = usersCollection.InsertOne(context.TODO(), user)
	c.Assert(err, check.IsNil)
	team := authTypes.Team{Name: "team-one"}
	s.mockService.Team.OnFindByName = func(name string) (*authTypes.Team, error) {
		return nil, fmt.Errorf("should not pass here")
	}
	srvc := Service{Name: "service-one", Teams: []string{team.Name}}
	_, err = servicesCollection.InsertOne(context.TODO(), &srvc)
<<<<<<< HEAD
	c.Assert(err, check.IsNil)
	serviceInstancesCollection, err := storagev2.ServiceInstancesCollection()
	c.Assert(err, check.IsNil)
=======
	c.Assert(err, check.IsNil)
	serviceInstancesCollection, err := storagev2.ServiceInstancesCollection()
	c.Assert(err, check.IsNil)
>>>>>>> b3a741fa
	_, err = serviceInstancesCollection.InsertOne(context.TODO(), &ServiceInstance{
		Name:        "instance-one",
		ServiceName: srvc.Name,
		TeamOwner:   "team-one",
		Teams:       []string{team.Name},
	})
	c.Assert(err, check.IsNil)
	si, err := GetServiceInstance(context.TODO(), "service-one", "instance-one")
	c.Assert(err, check.IsNil)
	err = si.Revoke(context.TODO(), team.Name)
	c.Assert(err, check.NotNil)
	c.Assert(err, check.ErrorMatches, "cannot revoke the instance's team owner access")
}

func (s *InstanceSuite) TestUnbindApp(c *check.C) {
	var reqs []*http.Request
	var mut sync.Mutex
	ts := httptest.NewServer(http.HandlerFunc(func(w http.ResponseWriter, r *http.Request) {
		mut.Lock()
		defer mut.Unlock()
		reqs = append(reqs, r)
		w.WriteHeader(http.StatusOK)
	}))
	defer ts.Close()
	serv := Service{Name: "mysql", Endpoint: map[string]string{"production": ts.URL}, Password: "s3cr3t", OwnerTeams: []string{s.team.Name}}
	err := Create(context.TODO(), serv)
	c.Assert(err, check.IsNil)
	a := provisiontest.NewFakeApp("myapp", "static", 2)
	si := ServiceInstance{
		Name:        "my-mysql",
		ServiceName: "mysql",
		Teams:       []string{s.team.Name},
		Apps:        []string{a.GetName()},
	}
	serviceInstancesCollection, err := storagev2.ServiceInstancesCollection()
	c.Assert(err, check.IsNil)
	_, err = serviceInstancesCollection.InsertOne(context.TODO(), si)
	c.Assert(err, check.IsNil)
	err = a.AddInstance(context.TODO(), bind.AddInstanceArgs{
		Envs: []bindTypes.ServiceEnvVar{
			{EnvVar: bindTypes.EnvVar{Name: "ENV1", Value: "VAL1"}, ServiceName: "mysql", InstanceName: "my-mysql"},
			{EnvVar: bindTypes.EnvVar{Name: "ENV2", Value: "VAL2"}, ServiceName: "mysql", InstanceName: "my-mysql"},
		},
		ShouldRestart: true,
	})
	c.Assert(err, check.IsNil)
	var buf bytes.Buffer
	evt := createEvt(c)
	evt.SetLogWriter(&buf)
	err = si.UnbindApp(context.TODO(), UnbindAppArgs{
		App:   a,
		Event: evt,
	})
	c.Assert(err, check.IsNil)
	c.Assert(buf.String(), check.Matches, ".*remove instance")
	c.Assert(reqs, check.HasLen, 1)
	c.Assert(reqs[0].Method, check.Equals, "DELETE")
	c.Assert(reqs[0].URL.Path, check.Equals, "/resources/my-mysql/bind-app")
	siDB, err := GetServiceInstance(context.TODO(), "mysql", si.Name)
	c.Assert(err, check.IsNil)
	c.Assert(siDB.Apps, check.DeepEquals, []string{})
	c.Assert(a.GetServiceEnvs(), check.DeepEquals, []bindTypes.ServiceEnvVar{})
}

func (s *InstanceSuite) TestUnbindAppFailureInUnbindAppCall(c *check.C) {
	var reqs []*http.Request
	var mut sync.Mutex
	ts := httptest.NewServer(http.HandlerFunc(func(w http.ResponseWriter, r *http.Request) {
		mut.Lock()
		defer mut.Unlock()
		reqs = append(reqs, r)
		if r.Method == "DELETE" && r.URL.Path == "/resources/my-mysql/bind-app" {
			w.WriteHeader(http.StatusInternalServerError)
			w.Write([]byte("my unbind app err"))
			return
		}
		w.WriteHeader(http.StatusOK)
	}))
	defer ts.Close()
	serv := Service{Name: "mysql", Endpoint: map[string]string{"production": ts.URL}, Password: "s3cr3t", OwnerTeams: []string{s.team.Name}}
	err := Create(context.TODO(), serv)
	c.Assert(err, check.IsNil)
	a := provisiontest.NewFakeApp("myapp", "static", 2)
	si := ServiceInstance{
		Name:        "my-mysql",
		ServiceName: "mysql",
		Teams:       []string{s.team.Name},
		Apps:        []string{a.GetName()},
	}
	serviceInstancesCollection, err := storagev2.ServiceInstancesCollection()
	c.Assert(err, check.IsNil)
	_, err = serviceInstancesCollection.InsertOne(context.TODO(), si)
	c.Assert(err, check.IsNil)
	err = a.AddInstance(context.TODO(), bind.AddInstanceArgs{
		Envs: []bindTypes.ServiceEnvVar{
			{EnvVar: bindTypes.EnvVar{Name: "ENV1", Value: "VAL1"}, ServiceName: "mysql", InstanceName: "my-mysql"},
			{EnvVar: bindTypes.EnvVar{Name: "ENV2", Value: "VAL2"}, ServiceName: "mysql", InstanceName: "my-mysql"},
		},
		ShouldRestart: true,
	})
	c.Assert(err, check.IsNil)
	var buf bytes.Buffer
	evt := createEvt(c)
	evt.SetLogWriter(&buf)
	err = si.UnbindApp(context.TODO(), UnbindAppArgs{
		App:     a,
		Restart: true,
		Event:   evt,
	})
	c.Assert(err, check.ErrorMatches, `Failed to unbind \("/resources/my-mysql/bind-app"\): invalid response: my unbind app err \(code: 500\)`)
	c.Assert(buf.String(), check.Matches, "")
	c.Assert(si.Apps, check.DeepEquals, []string{"myapp"})
	c.Assert(reqs, check.HasLen, 1)
	c.Assert(reqs[0].Method, check.Equals, "DELETE")
	c.Assert(reqs[0].URL.Path, check.Equals, "/resources/my-mysql/bind-app")
	siDB, err := GetServiceInstance(context.TODO(), si.ServiceName, si.Name)
	c.Assert(err, check.IsNil)
	c.Assert(siDB.Apps, check.DeepEquals, []string{"myapp"})
	c.Assert(a.GetServiceEnvs(), check.DeepEquals, []bindTypes.ServiceEnvVar{
		{EnvVar: bindTypes.EnvVar{Name: "ENV1", Value: "VAL1"}, ServiceName: "mysql", InstanceName: "my-mysql"},
		{EnvVar: bindTypes.EnvVar{Name: "ENV2", Value: "VAL2"}, ServiceName: "mysql", InstanceName: "my-mysql"},
	})
}

func (s *InstanceSuite) TestUnbindAppFailureInUnbindAppCallWithForce(c *check.C) {
	var reqs []*http.Request
	var mut sync.Mutex
	ts := httptest.NewServer(http.HandlerFunc(func(w http.ResponseWriter, r *http.Request) {
		mut.Lock()
		defer mut.Unlock()
		reqs = append(reqs, r)
		if r.Method == "DELETE" && r.URL.Path == "/resources/my-mysql/bind-app" {
			w.WriteHeader(http.StatusInternalServerError)
			w.Write([]byte("my unbind app err"))
			return
		}
		w.WriteHeader(http.StatusOK)
	}))
	defer ts.Close()
	serv := Service{Name: "mysql", Endpoint: map[string]string{"production": ts.URL}, Password: "s3cr3t", OwnerTeams: []string{s.team.Name}}
	err := Create(context.TODO(), serv)
	c.Assert(err, check.IsNil)
	a := provisiontest.NewFakeApp("myapp", "static", 2)
	si := ServiceInstance{
		Name:        "my-mysql",
		ServiceName: "mysql",
		Teams:       []string{s.team.Name},
		Apps:        []string{a.GetName()},
	}
	serviceInstancesCollection, err := storagev2.ServiceInstancesCollection()
	c.Assert(err, check.IsNil)
	_, err = serviceInstancesCollection.InsertOne(context.TODO(), si)
	c.Assert(err, check.IsNil)
	err = a.AddInstance(context.TODO(), bind.AddInstanceArgs{
		Envs: []bindTypes.ServiceEnvVar{
			{EnvVar: bindTypes.EnvVar{Name: "ENV1", Value: "VAL1"}, ServiceName: "mysql", InstanceName: "my-mysql"},
			{EnvVar: bindTypes.EnvVar{Name: "ENV2", Value: "VAL2"}, ServiceName: "mysql", InstanceName: "my-mysql"},
		},
		ShouldRestart: true,
	})
	c.Assert(err, check.IsNil)
	var buf bytes.Buffer
	evt := createEvt(c)
	evt.SetLogWriter(&buf)
	err = si.UnbindApp(context.TODO(), UnbindAppArgs{
		App:         a,
		Restart:     true,
		ForceRemove: true,
		Event:       evt,
	})
	c.Assert(err, check.IsNil)
	c.Assert(buf.String(), check.Matches, `(?s).*\[unbind-app-endpoint\] ignored error due to force: Failed to unbind \("/resources/my-mysql/bind-app"\): invalid response: my unbind app err \(code: 500\).*remove instance`)
	c.Assert(reqs, check.HasLen, 1)
	c.Assert(reqs[0].Method, check.Equals, "DELETE")
	c.Assert(reqs[0].URL.Path, check.Equals, "/resources/my-mysql/bind-app")
	siDB, err := GetServiceInstance(context.TODO(), si.ServiceName, si.Name)
	c.Assert(err, check.IsNil)
	c.Assert(siDB.Apps, check.DeepEquals, []string{})
	c.Assert(a.GetServiceEnvs(), check.DeepEquals, []bindTypes.ServiceEnvVar{})
}

func (s *InstanceSuite) TestUnbindAppFailureInAppEnvSet(c *check.C) {
	var reqs []*http.Request
	var mut sync.Mutex
	ts := httptest.NewServer(http.HandlerFunc(func(w http.ResponseWriter, r *http.Request) {
		mut.Lock()
		defer mut.Unlock()
		reqs = append(reqs, r)
		w.WriteHeader(http.StatusOK)
	}))
	defer ts.Close()
	serv := Service{Name: "mysql", Endpoint: map[string]string{"production": ts.URL}, Password: "s3cr3t", OwnerTeams: []string{s.team.Name}}
	err := Create(context.TODO(), serv)
	c.Assert(err, check.IsNil)
	a := provisiontest.NewFakeApp("myapp", "static", 2)
	si := ServiceInstance{
		Name:        "my-mysql",
		ServiceName: "mysql",
		Teams:       []string{s.team.Name},
		Apps:        []string{a.GetName()},
	}
	serviceInstancesCollection, err := storagev2.ServiceInstancesCollection()
	c.Assert(err, check.IsNil)
	_, err = serviceInstancesCollection.InsertOne(context.TODO(), si)
	c.Assert(err, check.IsNil)
	var buf bytes.Buffer
	evt := createEvt(c)
	evt.SetLogWriter(&buf)
	err = si.UnbindApp(context.TODO(), UnbindAppArgs{
		App:     a,
		Restart: true,
		Event:   evt,
	})
	c.Assert(err, check.ErrorMatches, `instance not found`)
	c.Assert(buf.String(), check.Matches, "")
	c.Assert(si.Apps, check.DeepEquals, []string{"myapp"})
	c.Assert(reqs, check.HasLen, 2)
	c.Assert(reqs[0].Method, check.Equals, "DELETE")
	c.Assert(reqs[0].URL.Path, check.Equals, "/resources/my-mysql/bind-app")
	c.Assert(reqs[1].Method, check.Equals, "POST")
	c.Assert(reqs[1].URL.Path, check.Equals, "/resources/my-mysql/bind-app")
	siDB, err := GetServiceInstance(context.TODO(), si.ServiceName, si.Name)
	c.Assert(err, check.IsNil)
	c.Assert(siDB.Apps, check.DeepEquals, []string{"myapp"})
}

func (s *InstanceSuite) TestBindAppFullPipeline(c *check.C) {
	var reqs []*http.Request
	var mut sync.Mutex
	ts := httptest.NewServer(http.HandlerFunc(func(w http.ResponseWriter, r *http.Request) {
		mut.Lock()
		defer mut.Unlock()
		reqs = append(reqs, r)
		w.WriteHeader(http.StatusOK)
		if r.URL.Path == "/resources/my-mysql/bind-app" && r.Method == "POST" {
			w.Write([]byte(`{"ENV1": "VAL1", "ENV2": "VAL2"}`))
		}
	}))
	defer ts.Close()
	serv := Service{Name: "mysql", Endpoint: map[string]string{"production": ts.URL}, Password: "s3cr3t", OwnerTeams: []string{s.team.Name}}
	err := Create(context.TODO(), serv)
	c.Assert(err, check.IsNil)
	si := ServiceInstance{
		Name:        "my-mysql",
		ServiceName: "mysql",
		Teams:       []string{s.team.Name},
	}
	serviceInstancesCollection, err := storagev2.ServiceInstancesCollection()
	c.Assert(err, check.IsNil)
	_, err = serviceInstancesCollection.InsertOne(context.TODO(), si)
	c.Assert(err, check.IsNil)
	a := provisiontest.NewFakeApp("myapp", "static", 2)
	var buf bytes.Buffer
	evt := createEvt(c)
	err = si.BindApp(context.TODO(), a, nil, true, &buf, evt, "")
	c.Assert(err, check.IsNil)
	c.Assert(buf.String(), check.Matches, "add instance")
	c.Assert(reqs, check.HasLen, 1)
	c.Assert(reqs[0].Method, check.Equals, "POST")
	c.Assert(reqs[0].URL.Path, check.Equals, "/resources/my-mysql/bind-app")
	siDB, err := GetServiceInstance(context.TODO(), si.ServiceName, si.Name)
	c.Assert(err, check.IsNil)
	c.Assert(siDB.Apps, check.DeepEquals, []string{"myapp"})
	c.Assert(a.GetServiceEnvs(), check.DeepEquals, []bindTypes.ServiceEnvVar{
		{EnvVar: bindTypes.EnvVar{Name: "ENV1", Value: "VAL1"}, ServiceName: "mysql", InstanceName: "my-mysql"},
		{EnvVar: bindTypes.EnvVar{Name: "ENV2", Value: "VAL2"}, ServiceName: "mysql", InstanceName: "my-mysql"},
	})
}

func (s *InstanceSuite) TestBindAppMultipleApps(c *check.C) {
	goMaxProcs := runtime.GOMAXPROCS(4)
	defer runtime.GOMAXPROCS(goMaxProcs)
	var reqs []*http.Request
	var mut sync.Mutex
	ts := httptest.NewServer(http.HandlerFunc(func(w http.ResponseWriter, r *http.Request) {
		mut.Lock()
		defer mut.Unlock()
		reqs = append(reqs, r)
		w.WriteHeader(http.StatusOK)
		if r.URL.Path == "/resources/my-mysql/bind-app" && r.Method == "POST" {
			w.Write([]byte(`{"ENV1": "VAL1", "ENV2": "VAL2"}`))
		}
	}))
	defer ts.Close()
	serv := Service{Name: "mysql", Endpoint: map[string]string{"production": ts.URL}, Password: "s3cr3t", OwnerTeams: []string{s.team.Name}}
	err := Create(context.TODO(), serv)
	c.Assert(err, check.IsNil)
	si := ServiceInstance{
		Name:        "my-mysql",
		ServiceName: "mysql",
		Teams:       []string{s.team.Name},
	}
	serviceInstancesCollection, err := storagev2.ServiceInstancesCollection()
	c.Assert(err, check.IsNil)
	_, err = serviceInstancesCollection.InsertOne(context.TODO(), si)
	c.Assert(err, check.IsNil)
	var apps []bind.App
	var expectedNames []string
	for i := 0; i < 100; i++ {
		name := fmt.Sprintf("myapp-%02d", i)
		expectedNames = append(expectedNames, name)
		apps = append(apps, provisiontest.NewFakeApp(name, "static", 2))
	}
	evt := createEvt(c)
	wg := sync.WaitGroup{}
	for _, app := range apps {
		wg.Add(1)
		go func(app bind.App) {
			defer wg.Done()
			var buf bytes.Buffer
			bindErr := si.BindApp(context.TODO(), app, nil, true, &buf, evt, "")
			c.Assert(bindErr, check.IsNil)
		}(app)
	}
	wg.Wait()
	c.Assert(reqs, check.HasLen, 100)
	siDB, err := GetServiceInstance(context.TODO(), si.ServiceName, si.Name)
	c.Assert(err, check.IsNil)
	sort.Strings(siDB.Apps)
	c.Assert(siDB.Apps, check.DeepEquals, expectedNames)
}

func (s *InstanceSuite) TestUnbindAppMultipleApps(c *check.C) {
	originalMaxProcs := runtime.GOMAXPROCS(4)
	defer runtime.GOMAXPROCS(originalMaxProcs)
	var reqs []*http.Request
	var mut sync.Mutex
	ts := httptest.NewServer(http.HandlerFunc(func(w http.ResponseWriter, r *http.Request) {
		mut.Lock()
		defer mut.Unlock()
		reqs = append(reqs, r)
		w.WriteHeader(http.StatusOK)
		if r.URL.Path == "/resources/my-mysql/bind-app" && r.Method == "POST" {
			w.Write([]byte(`{"ENV1": "VAL1", "ENV2": "VAL2"}`))
		}
	}))
	defer ts.Close()
	serv := Service{Name: "mysql", Endpoint: map[string]string{"production": ts.URL}, Password: "s3cr3t", OwnerTeams: []string{s.team.Name}}
	err := Create(context.TODO(), serv)
	c.Assert(err, check.IsNil)
	si := ServiceInstance{
		Name:        "my-mysql",
		ServiceName: "mysql",
		Teams:       []string{s.team.Name},
	}
	serviceInstancesCollection, err := storagev2.ServiceInstancesCollection()
	c.Assert(err, check.IsNil)
	_, err = serviceInstancesCollection.InsertOne(context.TODO(), si)
	c.Assert(err, check.IsNil)
	var apps []bind.App
	evt := createEvt(c)
	for i := 0; i < 20; i++ {
		name := fmt.Sprintf("myapp-%02d", i)
		app := provisiontest.NewFakeApp(name, "static", 2)
		apps = append(apps, app)
		var buf bytes.Buffer
		err = si.BindApp(context.TODO(), app, nil, true, &buf, evt, "")
		c.Assert(err, check.IsNil)
	}
	siDB, err := GetServiceInstance(context.TODO(), si.ServiceName, si.Name)
	c.Assert(err, check.IsNil)
	wg := sync.WaitGroup{}
	for _, app := range apps {
		wg.Add(1)
		go func(app bind.App) {
			defer wg.Done()
			unbindErr := siDB.UnbindApp(context.TODO(), UnbindAppArgs{
				App:   app,
				Event: evt,
			})
			c.Assert(unbindErr, check.IsNil)
		}(app)
	}
	wg.Wait()
	c.Assert(len(reqs), check.Equals, 40)
	siDB, err = GetServiceInstance(context.TODO(), si.ServiceName, si.Name)
	c.Assert(err, check.IsNil)
	sort.Strings(siDB.Apps)
	c.Assert(siDB.Apps, check.DeepEquals, []string{})
}

func (s *S) TestRenameServiceInstanceTeam(c *check.C) {
	sInstances := []any{
		ServiceInstance{Name: "si1", ServiceName: "mysql", Teams: []string{"team1", "team2", "team3"}, TeamOwner: "team1", Parameters: map[string]interface{}{}},
		ServiceInstance{Name: "si2", ServiceName: "mysql", Teams: []string{"team1", "team3"}, TeamOwner: "team2", Parameters: map[string]interface{}{}},
		ServiceInstance{Name: "si3", ServiceName: "mysql", Teams: []string{"team2", "team3"}, TeamOwner: "team3", Parameters: map[string]interface{}{}},
	}

	serviceInstancesCollection, err := storagev2.ServiceInstancesCollection()
	c.Assert(err, check.IsNil)

	_, err = serviceInstancesCollection.InsertMany(context.TODO(), sInstances)

	c.Assert(err, check.IsNil)

	err = RenameServiceInstanceTeam(context.TODO(), "team2", "team9000")
	c.Assert(err, check.IsNil)
	var dbInstances []ServiceInstance

	cursor, err := serviceInstancesCollection.Find(context.TODO(), mongoBSON.M{}, &options.FindOptions{
		Sort: mongoBSON.M{"name": 1},
	})
<<<<<<< HEAD
	c.Assert(err, check.IsNil)

	err = cursor.All(context.TODO(), &dbInstances)
	c.Assert(err, check.IsNil)

=======
	c.Assert(err, check.IsNil)

	err = cursor.All(context.TODO(), &dbInstances)
	c.Assert(err, check.IsNil)

>>>>>>> b3a741fa
	c.Assert(dbInstances, check.DeepEquals, []ServiceInstance{
		{Name: "si1", ServiceName: "mysql", Teams: []string{"team1", "team3", "team9000"}, TeamOwner: "team1", Apps: []string{}, Jobs: []string{}, Tags: []string{}, Parameters: map[string]interface{}{}},
		{Name: "si2", ServiceName: "mysql", Teams: []string{"team1", "team3"}, TeamOwner: "team9000", Apps: []string{}, Jobs: []string{}, Tags: []string{}, Parameters: map[string]interface{}{}},
		{Name: "si3", ServiceName: "mysql", Teams: []string{"team3", "team9000"}, TeamOwner: "team3", Apps: []string{}, Jobs: []string{}, Tags: []string{}, Parameters: map[string]interface{}{}},
	})
}

func (s *S) TestProxyInstance(c *check.C) {
	var remoteReq *http.Request
	ts := httptest.NewServer(http.HandlerFunc(func(w http.ResponseWriter, r *http.Request) {
		remoteReq = r
		w.WriteHeader(http.StatusNoContent)
	}))
	defer ts.Close()
	service := Service{
		Name:       "tensorflow",
		Endpoint:   map[string]string{"production": ts.URL},
		Password:   "abcde",
		OwnerTeams: []string{s.team.Name},
	}
	err := Create(context.TODO(), service)
	c.Assert(err, check.IsNil)
	sInstance := ServiceInstance{Name: "noflow", ServiceName: "tensorflow", Teams: []string{s.team.Name}}

	serviceInstancesCollection, err := storagev2.ServiceInstancesCollection()
	c.Assert(err, check.IsNil)

	_, err = serviceInstancesCollection.InsertOne(context.TODO(), &sInstance)
	c.Assert(err, check.IsNil)
	tests := []struct {
		method       string
		path         string
		expectedPath string
		err          string
	}{
		{method: "GET", path: "", expectedPath: "/resources/noflow"},
		{method: "GET", path: "/", expectedPath: "/resources/noflow"},
		{method: "GET", path: "/resources/noflow", expectedPath: "/resources/noflow"},
		{method: "GET", path: "/resources/noflow/", expectedPath: "/resources/noflow"},
		{method: "GET", path: "/resources/noflowxxx", expectedPath: "/resources/noflow/resources/noflowxxx"},
		{method: "POST", path: "", err: "proxy request POST \"\" is forbidden"},
		{method: "POST", path: "bind-app", err: "proxy request POST \"bind-app\" is forbidden"},
		{method: "POST", path: "/bind-app", err: "proxy request POST \"bind-app\" is forbidden"},
		{method: "GET", path: "/bind-app", expectedPath: "/resources/noflow/bind-app"},
		{method: "GET", path: "/resources/noflow/bind-app", expectedPath: "/resources/noflow/bind-app"},
		{method: "POST", path: "/resources/noflow/otherpath", expectedPath: "/resources/noflow/otherpath"},
		{method: "POST", path: "/resources/otherinstance/otherpath", expectedPath: "/resources/noflow/resources/otherinstance/otherpath"},
	}
	evt := createEvt(c)
	for _, tt := range tests {
		request, err := http.NewRequest(tt.method, "", nil)
		c.Assert(err, check.IsNil)
		recorder := httptest.NewRecorder()
		err = ProxyInstance(context.TODO(), &sInstance, tt.path, evt, "", recorder, request)
		if tt.err == "" {
			c.Assert(err, check.IsNil)
			c.Assert(recorder.Code, check.Equals, http.StatusNoContent)
			c.Assert(remoteReq.URL.Path, check.Equals, tt.expectedPath)
		} else {
			c.Assert(err, check.ErrorMatches, tt.err)
		}
	}
}<|MERGE_RESOLUTION|>--- conflicted
+++ resolved
@@ -482,15 +482,9 @@
 func (s *InstanceSuite) TestGetServiceInstancesByServicesWithoutAnyExistingServiceInstances(c *check.C) {
 	srvc := Service{Name: "mysql"}
 	servicesCollection, err := storagev2.ServicesCollection()
-<<<<<<< HEAD
 	c.Assert(err, check.IsNil)
 	_, err = servicesCollection.InsertOne(context.TODO(), &srvc)
 	c.Assert(err, check.IsNil)
-=======
-	c.Assert(err, check.IsNil)
-	_, err = servicesCollection.InsertOne(context.TODO(), &srvc)
-	c.Assert(err, check.IsNil)
->>>>>>> b3a741fa
 	sInstances, err := GetServiceInstancesByServices(context.TODO(), []Service{srvc}, []string{})
 	c.Assert(err, check.IsNil)
 	c.Assert(sInstances, check.DeepEquals, []ServiceInstance(nil))
@@ -721,17 +715,10 @@
 	si := ServiceInstance{Name: "instance", Apps: []string{"foo"}}
 
 	serviceInstanceCollection, err := storagev2.ServiceInstancesCollection()
-<<<<<<< HEAD
 	c.Assert(err, check.IsNil)
 
 	_, err = serviceInstanceCollection.InsertOne(context.TODO(), &si)
 	c.Assert(err, check.IsNil)
-=======
-	c.Assert(err, check.IsNil)
-
-	_, err = serviceInstanceCollection.InsertOne(context.TODO(), &si)
-	c.Assert(err, check.IsNil)
->>>>>>> b3a741fa
 	serviceInstanceCollection.DeleteOne(context.TODO(), mongoBSON.M{"name": si.Name})
 	evt := createEvt(c)
 	err = DeleteInstance(context.TODO(), &si, evt, "")
@@ -1181,19 +1168,11 @@
 	var si ServiceInstance
 
 	serviceInstancesCollection, err := storagev2.ServiceInstancesCollection()
-<<<<<<< HEAD
 	c.Assert(err, check.IsNil)
 
 	err = serviceInstancesCollection.FindOne(context.TODO(), mongoBSON.M{"name": "instance"}).Decode(&si)
 	c.Assert(err, check.IsNil)
 
-=======
-	c.Assert(err, check.IsNil)
-
-	err = serviceInstancesCollection.FindOne(context.TODO(), mongoBSON.M{"name": "instance"}).Decode(&si)
-	c.Assert(err, check.IsNil)
-
->>>>>>> b3a741fa
 	si.TeamOwner = "unknown"
 	err = instance.Update(context.TODO(), srv, si, evt, "")
 	c.Assert(err, check.ErrorMatches, "Team owner doesn't exist")
@@ -1363,15 +1342,9 @@
 	}
 	srvc := Service{Name: "service-one", Teams: []string{team.Name}}
 	_, err = servicesCollection.InsertOne(context.TODO(), &srvc)
-<<<<<<< HEAD
-	c.Assert(err, check.IsNil)
-	serviceInstancesCollection, err := storagev2.ServiceInstancesCollection()
-	c.Assert(err, check.IsNil)
-=======
-	c.Assert(err, check.IsNil)
-	serviceInstancesCollection, err := storagev2.ServiceInstancesCollection()
-	c.Assert(err, check.IsNil)
->>>>>>> b3a741fa
+	c.Assert(err, check.IsNil)
+	serviceInstancesCollection, err := storagev2.ServiceInstancesCollection()
+	c.Assert(err, check.IsNil)
 	_, err = serviceInstancesCollection.InsertOne(context.TODO(), &ServiceInstance{
 		Name:        "instance-one",
 		ServiceName: srvc.Name,
@@ -1774,19 +1747,11 @@
 	cursor, err := serviceInstancesCollection.Find(context.TODO(), mongoBSON.M{}, &options.FindOptions{
 		Sort: mongoBSON.M{"name": 1},
 	})
-<<<<<<< HEAD
 	c.Assert(err, check.IsNil)
 
 	err = cursor.All(context.TODO(), &dbInstances)
 	c.Assert(err, check.IsNil)
 
-=======
-	c.Assert(err, check.IsNil)
-
-	err = cursor.All(context.TODO(), &dbInstances)
-	c.Assert(err, check.IsNil)
-
->>>>>>> b3a741fa
 	c.Assert(dbInstances, check.DeepEquals, []ServiceInstance{
 		{Name: "si1", ServiceName: "mysql", Teams: []string{"team1", "team3", "team9000"}, TeamOwner: "team1", Apps: []string{}, Jobs: []string{}, Tags: []string{}, Parameters: map[string]interface{}{}},
 		{Name: "si2", ServiceName: "mysql", Teams: []string{"team1", "team3"}, TeamOwner: "team9000", Apps: []string{}, Jobs: []string{}, Tags: []string{}, Parameters: map[string]interface{}{}},
