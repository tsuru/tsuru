name: ci
on: [push, pull_request]
jobs:
  test:
    runs-on: ubuntu-latest
    services:
      mongodb:
        image: mongo:5
        ports: ['27017:27017']
      redis:
        image: redis
        ports: ['6379:6379']
    steps:
    - uses: actions/setup-go@v5
      with:
        go-version: '1.22'
    - uses: actions/checkout@v2
      with:
        fetch-depth: 0
    - uses: actions/cache@v2
      with:
        path: |
          ~/go/pkg/mod
          ~/.cache/go-build
        key: ${{ runner.os }}-gorace-${{ hashFiles('**/go.sum') }}-${{ github.run_id }}
        restore-keys: |
          ${{ runner.os }}-gorace-${{ hashFiles('**/go.sum') }}-
          ${{ runner.os }}-gorace-
        # This magic line is to restore the timestamps (mtime) for each file based
        # on the its last commit. This allows Go test cache to reuse results for
        # tests that depend on fixture files.
    - run: git ls-tree -r -t --full-name --name-only HEAD | grep -v vendor | xargs -I{} -P4 sh -c 'touch -d $(git log --pretty=format:%cI -1 HEAD -- "{}") "{}"'
    - run: sudo apt-get update && sudo apt-get install -y xmlsec1
    - run: go test -race ./...
  integration:
    runs-on: ubuntu-latest
    strategy:
      fail-fast: true
      matrix:
        k8s_version:
<<<<<<< HEAD
        - "1.29"
        - "1.30"
=======
        - "1.30"
        - "1.31"
>>>>>>> b3a741fa
    steps:
    - uses: actions/checkout@master
    - name: Running up Kubernetes (using Minikube)
      uses: medyagh/setup-minikube@master
      with:
        kubernetes-version: "v${{ matrix.k8s_version }}"
    - uses: azure/setup-helm@v1
      with:
        version: v3.14.3
    - uses: actions/setup-go@v5
      with:
        go-version: "1.22"
    - uses: actions/cache@v2
      with:
        path: |
          ~/go/pkg/mod
          ~/.cache/go-build
        key: ${{ runner.os }}-goleak-${{ hashFiles('**/go.sum') }}-${{ github.run_id }}
        restore-keys: |
          ${{ runner.os }}-goleak-${{ hashFiles('**/go.sum') }}-
          ${{ runner.os }}-goleak-
    - name: Run integration tests
      env:
        GOPATH: /tmp/go
        CLUSTER_PROVIDER: minikube
        DEBUG: "true"
        TSURU_INTEGRATION_targetaddr: "http://127.0.0.1:8080"
        TSURU_INTEGRATION_adminuser: "admin@admin.com"
        TSURU_INTEGRATION_adminpassword: "123456"
      run: |
        ./scripts/localkube-integration.sh
  lint:
    runs-on: ubuntu-latest
    steps:
    - uses: actions/setup-go@v5
      with:
        go-version: '1.22'
    - uses: actions/checkout@v2
    - run: make yamllint
    - uses: golangci/golangci-lint-action@v6
      with:
        version: v1.59.0
        args: --timeout=10m
      env:
        GOROOT: ''
  govulncheck:
    runs-on: ubuntu-latest
    name: Run govulncheck
    steps:
    - uses: actions/setup-go@v5
      with:
        go-version: '1.22'
    - id: govulncheck
      uses: golang/govulncheck-action@v1
  check-contributors:
    runs-on: ubuntu-latest
    steps:
    - uses: actions/checkout@v2
    - run: ./misc/check-contributors.sh
  check-handlers:
    runs-on: ubuntu-latest
    steps:
    - uses: actions/setup-go@v5
      with:
        go-version: '1.22'
    - uses: actions/checkout@v2
    - uses: actions/cache@v2
      with:
        path: ~/go/pkg/mod
        key: ${{ runner.os }}-go-${{ hashFiles('**/go.sum') }}
        restore-keys: |
          ${{ runner.os }}-go-
    - run: ./misc/check-handlers.sh
  check-events:
    runs-on: ubuntu-latest
    steps:
    - uses: actions/setup-go@v5
      with:
        go-version: '1.22'
    - uses: actions/checkout@v2
    - uses: actions/cache@v2
      with:
        path: ~/go/pkg/mod
        key: ${{ runner.os }}-go-${{ hashFiles('**/go.sum') }}
        restore-keys: |
          ${{ runner.os }}-go-
    - run: ./misc/check-events.sh
  check-api-doc:
    runs-on: ubuntu-latest
    steps:
    - uses: actions/setup-go@v5
      with:
        go-version: '1.22'
    - uses: actions/checkout@v2
    - uses: actions/cache@v2
      with:
        path: ~/go/pkg/mod
        key: ${{ runner.os }}-go-${{ hashFiles('**/go.sum') }}
        restore-keys: |
          ${{ runner.os }}-go-
    - run: make check-api-doc
  validate-api-spec:
    runs-on: ubuntu-latest
    steps:
    - uses: actions/setup-go@v5
      with:
        go-version: '1.22'
    - uses: actions/checkout@v2
    - run: make validate-api-spec
  verify-codegen:
    runs-on: ubuntu-latest
    steps:
    - uses: actions/setup-go@v5
      with:
        go-version: '1.22'
    - uses: actions/checkout@v2
    - uses: actions/cache@v2
      with:
        path: ~/go/pkg/mod
        key: ${{ runner.os }}-go-${{ hashFiles('**/go.sum') }}
        restore-keys: |
          ${{ runner.os }}-go-
    - run: go install golang.org/x/tools/cmd/goimports@latest
    - run: ./hack/verify-codegen.sh
  docker-image:
    needs:
    - test
    - lint
    - integration
    - check-contributors
    - check-handlers
    - check-events
    - check-api-doc
    - validate-api-spec
    - verify-codegen
    - govulncheck
    runs-on: ubuntu-latest
    if: github.event_name != 'pull_request'
    steps:
    - uses: actions/checkout@v2
    - name: Set up Docker Buildx
      id: buildx
      uses: docker/setup-buildx-action@v1
    - uses: actions/cache@v2
      with:
        path: /tmp/.buildx-cache
        key: ${{ runner.os }}-buildx-${{ github.sha }}
        restore-keys: |
          ${{ runner.os }}-buildx-
    - uses: Surgo/docker-smart-tag-action@v1
      id: smarttag
      with:
        docker_image: tsuru/api
        default_branch: main
        tag_with_sha: 'true'
    - name: Get version from tag
      id: gittag
      uses: jimschubert/query-tag-action@v1
      with:
        commit-ish: HEAD
    - uses: docker/login-action@v1
      with:
        username: ${{ secrets.DOCKERHUB_USERNAME }}
        password: ${{ secrets.DOCKERHUB_PASSWORD }}
    - uses: docker/build-push-action@v2
      with:
        context: .
        build-args: |
          TSURU_BUILD_VERSION="${{steps.gittag.outputs.tag}}"
        push: true
        tags: ${{ steps.smarttag.outputs.tag }}
        cache-from: type=local,src=/tmp/.buildx-cache
        cache-to: type=local,dest=/tmp/.buildx-cache
        platforms: linux/amd64,linux/arm64
  publish-release:
    needs: [docker-image]
    runs-on: ubuntu-latest
    if: github.event_name != 'pull_request' && startsWith(github.ref, 'refs/tags/')
    steps:
    - uses: actions/checkout@v2
      with:
        fetch-depth: 0
    - uses: goreleaser/goreleaser-action@v2
      with:
        args: release
      env:
        GITHUB_TOKEN: ${{ secrets.GITHUB_TOKEN }}
  publish-openapi-specs:
    if: github.event_name != 'pull_request' && github.ref == format('refs/heads/{0}', github.event.repository.default_branch)
    needs: [validate-api-spec]
    runs-on: ubuntu-latest
    steps:
    - uses: actions/setup-node@v3
    - name: Install SwaggerHub CLI
      run: |-
        npm install -g swaggerhub-cli@0.6.4
        swaggerhub version
    - name: yq - portable yaml processor
      uses: mikefarah/yq@v4.30.6
    - uses: actions/checkout@v3
    - name: Update OpenAPI specs on SwaggerHub
      run: ./misc/swaggerhub-update-api-specs.sh
      env:
        SWAGGERHUB_API_KEY: ${{ secrets.SWAGGERHUB_API_KEY }}<|MERGE_RESOLUTION|>--- conflicted
+++ resolved
@@ -38,13 +38,8 @@
       fail-fast: true
       matrix:
         k8s_version:
-<<<<<<< HEAD
-        - "1.29"
-        - "1.30"
-=======
         - "1.30"
         - "1.31"
->>>>>>> b3a741fa
     steps:
     - uses: actions/checkout@master
     - name: Running up Kubernetes (using Minikube)
