--- conflicted
+++ resolved
@@ -163,39 +163,24 @@
 }
 
 func (s *GandalfSuite) TestCreateUser(c *check.C) {
-<<<<<<< HEAD
-	manager := newManager()
-	err := manager.CreateUser("myself@tsuru.io")
-=======
-	var manager gandalfManager
+	manager := newManager()
 	err := manager.CreateUser(context.TODO(), "myself@tsuru.io")
->>>>>>> caa0c84d
 	c.Assert(err, check.IsNil)
 	users := s.server.Users()
 	c.Assert(users, check.DeepEquals, []string{"myself@tsuru.io"})
 }
 
 func (s *GandalfSuite) TestCreateUserAlreadyExists(c *check.C) {
-<<<<<<< HEAD
-	manager := newManager()
-	err := manager.CreateUser("myself@tsuru.io")
-=======
-	var manager gandalfManager
+	manager := newManager()
 	err := manager.CreateUser(context.TODO(), "myself@tsuru.io")
->>>>>>> caa0c84d
 	c.Assert(err, check.IsNil)
 	err = manager.CreateUser(context.TODO(), "myself@tsuru.io")
 	c.Assert(err, check.Equals, repository.ErrUserAlreadyExists)
 }
 
 func (s *GandalfSuite) TestRemoveUser(c *check.C) {
-<<<<<<< HEAD
-	manager := newManager()
-	err := manager.CreateUser("myself@tsuru.io")
-=======
-	var manager gandalfManager
+	manager := newManager()
 	err := manager.CreateUser(context.TODO(), "myself@tsuru.io")
->>>>>>> caa0c84d
 	c.Assert(err, check.IsNil)
 	err = manager.CreateUser(context.TODO(), "theirself@tsuru.io")
 	c.Assert(err, check.IsNil)
@@ -205,24 +190,14 @@
 }
 
 func (s *GandalfSuite) TestRemoveUserNotFound(c *check.C) {
-<<<<<<< HEAD
-	manager := newManager()
-	err := manager.RemoveUser("myself@tsuru.io")
-=======
-	var manager gandalfManager
+	manager := newManager()
 	err := manager.RemoveUser(context.TODO(), "myself@tsuru.io")
->>>>>>> caa0c84d
 	c.Assert(err, check.Equals, repository.ErrUserNotFound)
 }
 
 func (s *GandalfSuite) TestCreateRepository(c *check.C) {
-<<<<<<< HEAD
-	manager := newManager()
-	err := manager.CreateUser("user1")
-=======
-	var manager gandalfManager
-	err := manager.CreateUser(context.TODO(), "user1")
->>>>>>> caa0c84d
+	manager := newManager()
+	err := manager.CreateUser(context.TODO(), "user1")
 	c.Assert(err, check.IsNil)
 	err = manager.CreateUser(context.TODO(), "user2")
 	c.Assert(err, check.IsNil)
@@ -236,13 +211,8 @@
 }
 
 func (s *GandalfSuite) TestCreateRepositoryDuplicate(c *check.C) {
-<<<<<<< HEAD
-	manager := newManager()
-	err := manager.CreateUser("user1")
-=======
-	var manager gandalfManager
-	err := manager.CreateUser(context.TODO(), "user1")
->>>>>>> caa0c84d
+	manager := newManager()
+	err := manager.CreateUser(context.TODO(), "user1")
 	c.Assert(err, check.IsNil)
 	err = manager.CreateRepository(context.TODO(), "myrepo", []string{"user1"})
 	c.Assert(err, check.IsNil)
@@ -251,13 +221,8 @@
 }
 
 func (s *GandalfSuite) TestRemoveRepository(c *check.C) {
-<<<<<<< HEAD
-	manager := newManager()
-	err := manager.CreateUser("user1")
-=======
-	var manager gandalfManager
-	err := manager.CreateUser(context.TODO(), "user1")
->>>>>>> caa0c84d
+	manager := newManager()
+	err := manager.CreateUser(context.TODO(), "user1")
 	c.Assert(err, check.IsNil)
 	err = manager.CreateRepository(context.TODO(), "myrepo", []string{"user1"})
 	c.Assert(err, check.IsNil)
@@ -271,24 +236,14 @@
 }
 
 func (s *GandalfSuite) TestRemoveRepositoryNotFound(c *check.C) {
-<<<<<<< HEAD
-	manager := newManager()
-	err := manager.RemoveRepository("myrepo")
-=======
-	var manager gandalfManager
+	manager := newManager()
 	err := manager.RemoveRepository(context.TODO(), "myrepo")
->>>>>>> caa0c84d
 	c.Assert(err, check.Equals, repository.ErrRepositoryNotFound)
 }
 
 func (s *GandalfSuite) TestGetRepository(c *check.C) {
-<<<<<<< HEAD
-	manager := newManager()
-	err := manager.CreateUser("user1")
-=======
-	var manager gandalfManager
-	err := manager.CreateUser(context.TODO(), "user1")
->>>>>>> caa0c84d
+	manager := newManager()
+	err := manager.CreateUser(context.TODO(), "user1")
 	c.Assert(err, check.IsNil)
 	err = manager.CreateRepository(context.TODO(), "myrepo", []string{"user1"})
 	c.Assert(err, check.IsNil)
@@ -299,24 +254,14 @@
 }
 
 func (s *GandalfSuite) TestGetRepositoryNotFound(c *check.C) {
-<<<<<<< HEAD
-	manager := newManager()
-	_, err := manager.GetRepository("myrepo")
-=======
-	var manager gandalfManager
+	manager := newManager()
 	_, err := manager.GetRepository(context.TODO(), "myrepo")
->>>>>>> caa0c84d
 	c.Assert(err, check.Equals, repository.ErrRepositoryNotFound)
 }
 
 func (s *GandalfSuite) TestGrantAccess(c *check.C) {
-<<<<<<< HEAD
-	manager := newManager()
-	err := manager.CreateUser("user1")
-=======
-	var manager gandalfManager
-	err := manager.CreateUser(context.TODO(), "user1")
->>>>>>> caa0c84d
+	manager := newManager()
+	err := manager.CreateUser(context.TODO(), "user1")
 	c.Assert(err, check.IsNil)
 	err = manager.CreateRepository(context.TODO(), "myrepo", []string{"user1"})
 	c.Assert(err, check.IsNil)
@@ -330,13 +275,8 @@
 }
 
 func (s *GandalfSuite) TestRevokeAccess(c *check.C) {
-<<<<<<< HEAD
-	manager := newManager()
-	err := manager.CreateUser("user1")
-=======
-	var manager gandalfManager
-	err := manager.CreateUser(context.TODO(), "user1")
->>>>>>> caa0c84d
+	manager := newManager()
+	err := manager.CreateUser(context.TODO(), "user1")
 	c.Assert(err, check.IsNil)
 	err = manager.CreateRepository(context.TODO(), "myrepo", []string{"user1"})
 	c.Assert(err, check.IsNil)
@@ -356,13 +296,8 @@
 }
 
 func (s *GandalfSuite) TestAddKey(c *check.C) {
-<<<<<<< HEAD
-	manager := newManager()
-	err := manager.CreateUser("myuser")
-=======
-	var manager gandalfManager
-	err := manager.CreateUser(context.TODO(), "myuser")
->>>>>>> caa0c84d
+	manager := newManager()
+	err := manager.CreateUser(context.TODO(), "myuser")
 	c.Assert(err, check.IsNil)
 	err = manager.AddKey(context.TODO(), "myuser", repository.Key{Name: "mykey", Body: publicKey})
 	c.Assert(err, check.IsNil)
@@ -373,13 +308,8 @@
 }
 
 func (s *GandalfSuite) TestAddKeyDuplicate(c *check.C) {
-<<<<<<< HEAD
-	manager := newManager()
-	err := manager.CreateUser("myuser")
-=======
-	var manager gandalfManager
-	err := manager.CreateUser(context.TODO(), "myuser")
->>>>>>> caa0c84d
+	manager := newManager()
+	err := manager.CreateUser(context.TODO(), "myuser")
 	c.Assert(err, check.IsNil)
 	err = manager.AddKey(context.TODO(), "myuser", repository.Key{Name: "mykey", Body: publicKey})
 	c.Assert(err, check.IsNil)
@@ -388,13 +318,8 @@
 }
 
 func (s *GandalfSuite) TestRemoveKey(c *check.C) {
-<<<<<<< HEAD
-	manager := newManager()
-	err := manager.CreateUser("myuser")
-=======
-	var manager gandalfManager
-	err := manager.CreateUser(context.TODO(), "myuser")
->>>>>>> caa0c84d
+	manager := newManager()
+	err := manager.CreateUser(context.TODO(), "myuser")
 	c.Assert(err, check.IsNil)
 	err = manager.AddKey(context.TODO(), "myuser", repository.Key{Name: "mykey", Body: publicKey})
 	c.Assert(err, check.IsNil)
@@ -406,37 +331,22 @@
 }
 
 func (s *GandalfSuite) TestRemoveKeyUserNotFound(c *check.C) {
-<<<<<<< HEAD
-	manager := newManager()
-	err := manager.RemoveKey("myuser", repository.Key{Name: "mykey"})
-=======
-	var manager gandalfManager
+	manager := newManager()
 	err := manager.RemoveKey(context.TODO(), "myuser", repository.Key{Name: "mykey"})
->>>>>>> caa0c84d
 	c.Assert(err, check.Equals, repository.ErrUserNotFound)
 }
 
 func (s *GandalfSuite) TestRemoveKeyNotFound(c *check.C) {
-<<<<<<< HEAD
-	manager := newManager()
-	err := manager.CreateUser("myuser")
-=======
-	var manager gandalfManager
-	err := manager.CreateUser(context.TODO(), "myuser")
->>>>>>> caa0c84d
+	manager := newManager()
+	err := manager.CreateUser(context.TODO(), "myuser")
 	c.Assert(err, check.IsNil)
 	err = manager.RemoveKey(context.TODO(), "myuser", repository.Key{Name: "mykey"})
 	c.Assert(err, check.Equals, repository.ErrKeyNotFound)
 }
 
 func (s *GandalfSuite) TestUpdateKey(c *check.C) {
-<<<<<<< HEAD
-	manager := newManager()
-	err := manager.CreateUser("myuser")
-=======
-	var manager gandalfManager
-	err := manager.CreateUser(context.TODO(), "myuser")
->>>>>>> caa0c84d
+	manager := newManager()
+	err := manager.CreateUser(context.TODO(), "myuser")
 	c.Assert(err, check.IsNil)
 	err = manager.AddKey(context.TODO(), "myuser", repository.Key{Name: "mykey", Body: publicKey})
 	c.Assert(err, check.IsNil)
@@ -449,37 +359,22 @@
 }
 
 func (s *GandalfSuite) TestUpdateKeyUserNotFound(c *check.C) {
-<<<<<<< HEAD
-	manager := newManager()
-	err := manager.UpdateKey("myuser", repository.Key{Name: "mykey", Body: otherPublicKey})
-=======
-	var manager gandalfManager
+	manager := newManager()
 	err := manager.UpdateKey(context.TODO(), "myuser", repository.Key{Name: "mykey", Body: otherPublicKey})
->>>>>>> caa0c84d
 	c.Assert(err, check.Equals, repository.ErrUserNotFound)
 }
 
 func (s *GandalfSuite) TestUpdateKeyNotFound(c *check.C) {
-<<<<<<< HEAD
-	manager := newManager()
-	err := manager.CreateUser("myuser")
-=======
-	var manager gandalfManager
-	err := manager.CreateUser(context.TODO(), "myuser")
->>>>>>> caa0c84d
+	manager := newManager()
+	err := manager.CreateUser(context.TODO(), "myuser")
 	c.Assert(err, check.IsNil)
 	err = manager.UpdateKey(context.TODO(), "myuser", repository.Key{Name: "mykey", Body: otherPublicKey})
 	c.Assert(err, check.Equals, repository.ErrKeyNotFound)
 }
 
 func (s *GandalfSuite) TestListKeys(c *check.C) {
-<<<<<<< HEAD
-	manager := newManager()
-	err := manager.CreateUser("myuser")
-=======
-	var manager gandalfManager
-	err := manager.CreateUser(context.TODO(), "myuser")
->>>>>>> caa0c84d
+	manager := newManager()
+	err := manager.CreateUser(context.TODO(), "myuser")
 	c.Assert(err, check.IsNil)
 	err = manager.AddKey(context.TODO(), "myuser", repository.Key{Name: "mykey", Body: publicKey})
 	c.Assert(err, check.IsNil)
@@ -490,13 +385,8 @@
 }
 
 func (s *GandalfSuite) TestDiff(c *check.C) {
-<<<<<<< HEAD
-	manager := newManager()
-	err := manager.CreateUser("user1")
-=======
-	var manager gandalfManager
-	err := manager.CreateUser(context.TODO(), "user1")
->>>>>>> caa0c84d
+	manager := newManager()
+	err := manager.CreateUser(context.TODO(), "user1")
 	c.Assert(err, check.IsNil)
 	err = manager.CreateRepository(context.TODO(), "myrepo", []string{"user1"})
 	c.Assert(err, check.IsNil)
@@ -507,13 +397,8 @@
 }
 
 func (s *GandalfSuite) TestCommitMessages(c *check.C) {
-<<<<<<< HEAD
-	manager := newManager()
-	err := manager.CreateUser("user1")
-=======
-	var manager gandalfManager
-	err := manager.CreateUser(context.TODO(), "user1")
->>>>>>> caa0c84d
+	manager := newManager()
+	err := manager.CreateUser(context.TODO(), "user1")
 	c.Assert(err, check.IsNil)
 	err = manager.CreateRepository(context.TODO(), "myrepo", []string{"user1"})
 	c.Assert(err, check.IsNil)
