--- conflicted
+++ resolved
@@ -3026,12 +3026,7 @@
       description: Update volume.
       consumes:
         - application/json
-      parameters:
-        - name: volumeUpdate
-<<<<<<< HEAD
-          required: true
-=======
->>>>>>> 26d47ac7
+          required: true
           in: body
           schema:
             $ref: "#/definitions/VolumeUpdateData"
