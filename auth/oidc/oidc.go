// Copyright 2023 tsuru authors. All rights reserved.
// Use of this source code is governed by a BSD-style
// license that can be found in the LICENSE file.

package oidc

import (
	"context"
	"crypto/rsa"
	"errors"
	"fmt"
	"strconv"
	"strings"
	"sync"
	"time"

	jwt "github.com/golang-jwt/jwt/v5"
	"github.com/lestrrat-go/jwx/v2/jwk"
	"github.com/tsuru/config"
	"github.com/tsuru/tsuru/auth"
	internalConfig "github.com/tsuru/tsuru/config"
	"github.com/tsuru/tsuru/log"
	"github.com/tsuru/tsuru/set"
	authTypes "github.com/tsuru/tsuru/types/auth"
)

var (
	errNoJWKSURLS        = errors.New("no jwks URLs")
	errMissingEmailClaim = errors.New("email claim is missing")

	_ auth.Scheme = &oidcScheme{}
)

type errKIDNotFound struct {
	kid string
}

func (err *errKIDNotFound) Error() string {
	return fmt.Sprintf("unable to find key %q", err.kid)
}

type errInvalidClaim struct {
	claim string
}

func (err *errInvalidClaim) Error() string {
	return fmt.Sprintf("invalid claim %q", err.claim)
}

func init() {
	auth.RegisterScheme("oidc", &oidcScheme{})
}

type oidcScheme struct {
	jwksURL             string
	cache               *jwk.Cache
	validClaims         map[string]interface{}
	initialized         sync.Once
	registrationEnabled bool
	groupsInClaims      bool
}

<<<<<<< HEAD
func (s *oidcScheme) WebLogin(_ context.Context, _ string, _ string) error {
	//	TODO
	return nil
}

func (s *oidcScheme) Login(ctx context.Context, params map[string]string) (auth.Token, error) {
	return nil, nil
}

func (s *oidcScheme) Logout(ctx context.Context, token string) error {
	return nil
}

=======
>>>>>>> 47649f3c
func (s *oidcScheme) Auth(ctx context.Context, token string) (auth.Token, error) {
	err := s.lazyInitialize(ctx)
	if err != nil {
		return nil, err
	}

	if s.jwksURL == "" {
		return nil, errNoJWKSURLS
	}

	identity := &extendedClaims{}

	if strings.HasPrefix(token, "Bearer ") || strings.HasPrefix(token, "bearer ") {
		token = token[len("Bearer "):]
	}

	parsedJWTToken, err := jwt.ParseWithClaims(token, identity, s.jwtGetKey(ctx))
	if err != nil {
		return nil, err
	}

	if !parsedJWTToken.Valid {
		return nil, errors.New("Token invalid")
	}

	if len(s.validClaims) > 0 {
		for claim, value := range s.validClaims {
			if identity.MapClaims[claim] != value {
				return nil, &errInvalidClaim{claim}
			}
		}
	}

	if identity.Email == "" {
		return nil, errMissingEmailClaim
	}

	user, err := auth.GetUserByEmail(identity.Email)
	if err == authTypes.ErrUserNotFound {
		if s.registrationEnabled {
			user = &auth.User{Email: identity.Email, Groups: identity.Groups}
			err = user.Create()
			if err != nil {
				return nil, err
			}
		} else {
			return nil, err
		}
	} else if err != nil {
		return nil, err
	}

	if user.Disabled {
		return nil, auth.ErrUserDisabled
	}

	if s.groupsInClaims {
		dbGroups := set.FromSlice(user.Groups)
		providerGroups := set.FromSlice(identity.Groups)
		if !dbGroups.Equal(providerGroups) {
			user.Groups = identity.Groups
			err = user.Update()
			if err != nil {
				return nil, err
			}
		}
	}

	authUser, _ := auth.ConvertOldUser(user, nil)

	return &jwtToken{
		AuthUser: authUser,
		Identity: identity,
		Raw:      token,
	}, nil
}

func (s *oidcScheme) Info(ctx context.Context) (*authTypes.SchemeInfo, error) {
	clientID, err := config.GetString("auth:oidc:client-id")
	if err != nil {
		return nil, err
	}
	scopes, err := config.GetList("auth:oidc:scopes")
	if err != nil {
		return nil, err
	}
	authURL, err := config.GetString("auth:oidc:auth-url")
	if err != nil {
		return nil, err
	}
	tokenURL, err := config.GetString("auth:oidc:token-url")
	if err != nil {
		return nil, err
	}
	callbackPort, err := config.GetInt("auth:oidc:callback-port")
	if err != nil {
		log.Debugf("auth:oidc:callback-port not found using random port: %s", err)
	}
	return &authTypes.SchemeInfo{
		Name: "oidc",
		Data: authTypes.SchemeData{
			ClientID: clientID,
			AuthURL:  authURL,
			TokenURL: tokenURL,
			Scopes:   scopes,
			Port:     strconv.Itoa(callbackPort),
		},
	}, nil
}

func (s *oidcScheme) lazyInitialize(ctx context.Context) error {
	var err error
	s.initialized.Do(func() {
		s.cache = jwk.NewCache(context.Background())
		s.jwksURL, _ = config.GetString("auth:oidc:jwks-url")
		if s.jwksURL == "" {
			return
		}

		s.registrationEnabled, _ = config.GetBool("auth:user-registration")
		s.groupsInClaims, _ = config.GetBool("auth:oidc:groups-in-claims")

		s.validClaims = map[string]interface{}{}
		internalConfig.UnmarshalConfig("auth:oidc:valid-claims", &s.validClaims)

		var refreshIntervalErr error
		var refreshInterval time.Duration
		refreshInterval, refreshIntervalErr = config.GetDuration("auth:oidc:jwks-refresh-interval")
		if refreshIntervalErr != nil {
			log.Errorf(`Failed to fetch "auth:oidc:jwks-refresh-interval", falling on default setting (15m), error: %s`, refreshIntervalErr.Error())
		}
		if refreshInterval == 0 {
			refreshInterval = 15 * time.Minute
		}

		err = s.cache.Register(s.jwksURL, jwk.WithMinRefreshInterval(refreshInterval))
		if err != nil {
			return
		}
		_, err = s.cache.Refresh(ctx, s.jwksURL)
		if err != nil {
			return
		}
	})
	return err
}

func (s *oidcScheme) jwtGetKey(ctx context.Context) jwt.Keyfunc {
	return func(token *jwt.Token) (interface{}, error) {
		var err error

		jwkKeySet, err := s.cache.Get(ctx, s.jwksURL)
		if err != nil {
			return nil, err
		}

		keyID, ok := token.Header["kid"].(string)
		if !ok {
			keyID = "default"
		}

		jwkKey, found := jwkKeySet.LookupKeyID(keyID)
		if !found {
			return nil, &errKIDNotFound{keyID}
		}

		// TODO: support other kind of keys
		raw := &rsa.PublicKey{}
		err = jwkKey.Raw(raw)
		if err != nil {
			return nil, err
		}
		return raw, nil
	}
}<|MERGE_RESOLUTION|>--- conflicted
+++ resolved
@@ -60,22 +60,11 @@
 	groupsInClaims      bool
 }
 
-<<<<<<< HEAD
 func (s *oidcScheme) WebLogin(_ context.Context, _ string, _ string) error {
 	//	TODO
 	return nil
 }
 
-func (s *oidcScheme) Login(ctx context.Context, params map[string]string) (auth.Token, error) {
-	return nil, nil
-}
-
-func (s *oidcScheme) Logout(ctx context.Context, token string) error {
-	return nil
-}
-
-=======
->>>>>>> 47649f3c
 func (s *oidcScheme) Auth(ctx context.Context, token string) (auth.Token, error) {
 	err := s.lazyInitialize(ctx)
 	if err != nil {
