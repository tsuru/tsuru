--- conflicted
+++ resolved
@@ -573,22 +573,13 @@
 }
 
 type fakeScheme struct {
-<<<<<<< HEAD
 	login    func(params map[string]string) (auth.Token, error)
 	webLogin func(email string, token string) error
 	logout   func(token string) error
 	auth     func(token string) (auth.Token, error)
-	info     func() (*auth.SchemeInfo, error)
+	info     func() (*authTypes.SchemeInfo, error)
 	create   func(u *auth.User) (*auth.User, error)
 	remove   func(u *auth.User) error
-=======
-	login  func(params map[string]string) (auth.Token, error)
-	logout func(token string) error
-	auth   func(token string) (auth.Token, error)
-	info   func() (*authTypes.SchemeInfo, error)
-	create func(u *auth.User) (*auth.User, error)
-	remove func(u *auth.User) error
->>>>>>> 47649f3c
 }
 
 func (t *fakeScheme) Login(ctx context.Context, params map[string]string) (auth.Token, error) {
