--- conflicted
+++ resolved
@@ -17,12 +17,8 @@
 	InstanceState string `yaml:"instance-state"`
 }
 
-<<<<<<< HEAD
 // should be in app code
-func (u *Unit) Create() error {
-=======
 func (u *Unit) Create() ([]byte, error) {
->>>>>>> 2e7dc98f
 	cmd := exec.Command("juju", "deploy", "--repository=/home/charms", "local:"+u.Type, u.Name)
 	log.Printf("deploying %s with name %s", u.Type, u.Name)
 	return cmd.CombinedOutput()
