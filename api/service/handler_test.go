--- conflicted
+++ resolved
@@ -528,14 +528,7 @@
 	c.Assert(e.Code, Equals, http.StatusNotFound)
 }
 
-<<<<<<< HEAD
-func (s *S) TestServicesInstancesHandler(c *C) {
-	app := app.App{Name: "globo", Teams: []string{s.team.Name}}
-	err := app.Create()
-	c.Assert(err, IsNil)
-=======
 func (s *S) TestServicesHandler(c *C) {
->>>>>>> 837d0103
 	service := Service{Name: "redis", Teams: []string{s.team.Name}}
 	err := service.Create()
 	c.Assert(err, IsNil)
