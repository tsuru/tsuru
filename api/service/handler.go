package service

import (
	"encoding/json"
	"fmt"
	"io/ioutil"
<<<<<<< HEAD
	. "github.com/timeredbull/tsuru/api/app"
=======
	"net/http"
>>>>>>> 018e4edf
)

type ServiceJson struct {
	Type string
	Name string
}

type BindJson struct {
	App     string
	Service string
}

func CreateHandler(w http.ResponseWriter, r *http.Request) {
	var sj ServiceJson

	defer r.Body.Close()
	body, err := ioutil.ReadAll(r.Body)
	if err != nil {
		panic(err)
	}

	err = json.Unmarshal(body, &sj)
	if err != nil {
		panic(err)
	}

	st := ServiceType{Name: sj.Type}
	st.Get()

	s := Service{
		Name:          sj.Name,
		ServiceTypeId: st.Id,
	}
	s.Create()
	fmt.Fprint(w, "success")
}

func DeleteHandler(w http.ResponseWriter, r *http.Request) {
	s := Service{Name: r.URL.Query().Get(":name")}
	s.Get()
	// http.NotFound(w, r)
	s.Delete()
	fmt.Fprint(w, "success")
}

func BindHandler(w http.ResponseWriter, r *http.Request) {
	var b BindJson

	defer r.Body.Close()
	body, err := ioutil.ReadAll(r.Body)
	if err != nil {
		panic(err)
	}

	err = json.Unmarshal(body, &b)
	if err != nil {
		panic(err)
	}

	s := Service{Name: b.Service}
	a := App{Name: b.App}
	s.Get()
	a.Get()
	// http.NotFound(w, r)

	s.Bind(&a)

	fmt.Fprint(w, "success")
}

func UnbindHandler(w http.ResponseWriter, r *http.Request) {
	var b BindJson

	defer r.Body.Close()
	body, err := ioutil.ReadAll(r.Body)
	if err != nil {
		panic(err)
	}

	err = json.Unmarshal(body, &b)
	if err != nil {
		panic(err)
	}

	s := Service{Name: b.Service}
	a := App{Name: b.App}
	s.Get()
	a.Get()
	// http.NotFound(w, r)

	s.Unbind(&a)

	fmt.Fprint(w, "success")
}

func ServicesHandler(w http.ResponseWriter, r *http.Request) {
	fmt.Fprint(w, "success")
}<|MERGE_RESOLUTION|>--- conflicted
+++ resolved
@@ -4,11 +4,8 @@
 	"encoding/json"
 	"fmt"
 	"io/ioutil"
-<<<<<<< HEAD
 	. "github.com/timeredbull/tsuru/api/app"
-=======
 	"net/http"
->>>>>>> 018e4edf
 )
 
 type ServiceJson struct {
