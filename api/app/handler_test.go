--- conflicted
+++ resolved
@@ -4,11 +4,7 @@
 	"bytes"
 	"encoding/json"
 	"fmt"
-<<<<<<< HEAD
-	"github.com/timeredbull/tsuru/api/app"
-=======
 	"github.com/timeredbull/tsuru/api/auth"
->>>>>>> 17d55ce9
 	"github.com/timeredbull/tsuru/db"
 	"github.com/timeredbull/tsuru/errors"
 	"io/ioutil"
@@ -62,13 +58,13 @@
 }
 
 func (s *S) TestCloneRepositoryHandler(c *C) {
-	a := app.App{Name: "someApp", Framework: "django"}
+	a := App{Name: "someApp", Framework: "django"}
 	url := fmt.Sprintf("/apps/%s/clone?:name=%s", a.Name, a.Name)
 	request, err := http.NewRequest("GET", url, nil)
 	c.Assert(err, IsNil)
 
 	recorder := httptest.NewRecorder()
-	err = app.CloneRepositoryHandler(recorder, request)
+	err = CloneRepositoryHandler(recorder, request)
 	c.Assert(err, IsNil)
 	c.Assert(recorder.Code, Equals, 200)
 }
