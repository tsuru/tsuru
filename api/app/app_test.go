// Copyright 2012 tsuru authors. All rights reserved.
// Use of this source code is governed by a BSD-style
// license that can be found in the LICENSE file.

package app

import (
	"bytes"
	"encoding/json"
	"fmt"
	"github.com/globocom/commandmocker"
	"github.com/globocom/config"
	"github.com/globocom/tsuru/api/auth"
	"github.com/globocom/tsuru/api/bind"
	"github.com/globocom/tsuru/db"
	"github.com/globocom/tsuru/log"
	"github.com/globocom/tsuru/repository"
	"labix.org/v2/mgo/bson"
	. "launchpad.net/gocheck"
	stdlog "log"
	"os"
	"path"
	"strings"
)

func (s *S) TestGet(c *C) {
	dir, err := commandmocker.Add("juju", "")
	c.Assert(err, IsNil)
	defer commandmocker.Remove(dir)
	newApp := App{Name: "myApp", Framework: "Django"}
<<<<<<< HEAD
	err := db.Session.Apps().Insert(newApp)
=======
	err = createApp(&newApp)
>>>>>>> bb123997
	c.Assert(err, IsNil)
	defer db.Session.Apps().Remove(bson.M{"name": newApp.Name})
	newApp.Env = map[string]bind.EnvVar{}
	newApp.Logs = []applog{}
	err = db.Session.Apps().Update(bson.M{"name": newApp.Name}, &newApp)
	c.Assert(err, IsNil)
	myApp := App{Name: "myApp"}
	err = myApp.Get()
	c.Assert(err, IsNil)
	c.Assert(myApp.Name, Equals, newApp.Name)
	c.Assert(myApp.State, Equals, newApp.State)
}

func (s *S) TestDestroy(c *C) {
	dir, err := commandmocker.Add("juju", "$*")
	c.Assert(err, IsNil)
	defer commandmocker.Remove(dir)
	a := App{
		Name:      "ritual",
		Framework: "ruby",
		Teams:     []string{s.team.Name},
		Units: []Unit{
			{
				Name:    "duvido",
				Machine: 3,
			},
		},
	}
	err = createApp(&a)
	c.Assert(err, IsNil)
	w := bytes.NewBuffer([]byte{})
	l := stdlog.New(w, "", stdlog.LstdFlags)
	log.SetLogger(l)
	err = a.destroy()
	c.Assert(err, IsNil)
	err = a.Get()
	c.Assert(err, NotNil)
	logStr := strings.Replace(w.String(), "\n", "", -1)
	c.Assert(logStr, Matches, ".*destroy-service ritual.*")
	c.Assert(logStr, Matches, ".*terminate-machine 3.*")
	qt, err := db.Session.Apps().Find(bson.M{"name": a.Name}).Count()
	c.Assert(err, IsNil)
	c.Assert(qt, Equals, 0)
}

func (s *S) TestDestroyWithoutUnits(c *C) {
	app := App{
		Name: "x4",
	}
	err := createApp(&app)
	c.Assert(err, IsNil)
	err = app.destroy()
	c.Assert(err, IsNil)
}

func (s *S) TestCreateApp(c *C) {
	random := patchRandomReader()
	defer unpatchRandomReader()
	dir, err := commandmocker.Add("juju", "$*")
	c.Assert(err, IsNil)
	defer commandmocker.Remove(dir)
	w := bytes.NewBuffer([]byte{})
	l := stdlog.New(w, "", stdlog.LstdFlags)
	log.SetLogger(l)
	a := App{
		Name:      "appName",
		Framework: "django",
	}
	expectedHost := "localhost"
	config.Set("host", expectedHost)
	c.Assert(err, IsNil)
	err = createApp(&a)
	c.Assert(err, IsNil)
	defer a.destroy()
	c.Assert(a.State, Equals, "pending")
	var retrievedApp App
	err = db.Session.Apps().Find(bson.M{"name": a.Name}).One(&retrievedApp)
	c.Assert(err, IsNil)
	c.Assert(retrievedApp.Name, Equals, a.Name)
	c.Assert(retrievedApp.Framework, Equals, a.Framework)
	c.Assert(retrievedApp.State, Equals, a.State)
	str := strings.Replace(w.String(), "\n", "", -1)
	c.Assert(str, Matches, ".*deploy --repository=/home/charms local:django appName.*")
	env := a.InstanceEnv(s3InstanceName)
	c.Assert(env["TSURU_S3_ENDPOINT"].Value, Equals, s.s3Server.URL())
	c.Assert(env["TSURU_S3_ENDPOINT"].Public, Equals, false)
	c.Assert(env["TSURU_S3_LOCATIONCONSTRAINT"].Value, Equals, "true")
	c.Assert(env["TSURU_S3_LOCATIONCONSTRAINT"].Public, Equals, false)
	e, ok := env["TSURU_S3_ACCESS_KEY_ID"]
	c.Assert(ok, Equals, true)
	c.Assert(e.Public, Equals, false)
	e, ok = env["TSURU_S3_SECRET_KEY"]
	c.Assert(ok, Equals, true)
	c.Assert(e.Public, Equals, false)
	c.Assert(env["TSURU_S3_BUCKET"].Value, Equals, fmt.Sprintf("%s%x", strings.ToLower(a.Name), random))
	c.Assert(env["TSURU_S3_BUCKET"].Public, Equals, false)
	env = a.InstanceEnv("")
	c.Assert(env["APPNAME"].Value, Equals, a.Name)
	c.Assert(env["APPNAME"].Public, Equals, false)
	c.Assert(env["TSURU_HOST"].Value, Equals, expectedHost)
	c.Assert(env["TSURU_HOST"].Public, Equals, false)
}

func (s *S) TestCantCreateTwoAppsWithTheSameName(c *C) {
	dir, err := commandmocker.Add("juju", "")
	defer commandmocker.Remove(dir)
	c.Assert(err, IsNil)
	err = db.Session.Apps().Insert(bson.M{"name": "appName"})
	c.Assert(err, IsNil)
	defer db.Session.Apps().Remove(bson.M{"name": "appName"})
	a := App{Name: "appName"}
	err = createApp(&a)
	defer a.destroy() // clean messif test fail
	c.Assert(err, NotNil)
}

func (s *S) TestDoesNotSaveTheAppInTheDatabaseIfJujuFail(c *C) {
	dir, err := commandmocker.Error("juju", "juju failed", 1)
	c.Assert(err, IsNil)
	defer commandmocker.Remove(dir)
	a := App{
		Name:      "theirapp",
		Framework: "ruby",
	}
	err = createApp(&a)
	c.Assert(err, NotNil)
	c.Assert(err, ErrorMatches, "^.*juju failed.*$")
	err = a.Get()
	c.Assert(err, NotNil)
}

func (s *S) TestAppendOrUpdate(c *C) {
	dir, err := commandmocker.Add("juju", "")
	defer commandmocker.Remove(dir)
	c.Assert(err, IsNil)
	a := App{
		Name:      "appName",
		Framework: "django",
	}
<<<<<<< HEAD
=======
	err = createApp(&a)
	c.Assert(err, IsNil)
	defer db.Session.Apps().Remove(bson.M{"name": a.Name})
>>>>>>> bb123997
	u := Unit{Name: "someapp", Ip: "", Machine: 3, InstanceId: "i-00000zz8"}
	a.AddUnit(&u)
	c.Assert(len(a.Units), Equals, 1)
	u = Unit{Name: "someapp", Ip: "192.168.0.12", Machine: 3, InstanceId: "i-00000zz8", MachineAgentState: "running"}
	a.AddUnit(&u)
	c.Assert(len(a.Units), Equals, 1)
	c.Assert(a.Units[0], DeepEquals, u)
}

func (s *S) TestGrantAccess(c *C) {
	a := App{Name: "appName", Framework: "django", Teams: []string{}}
	err := a.grant(&s.team)
	c.Assert(err, IsNil)
	_, found := a.find(&s.team)
	c.Assert(found, Equals, true)
}

func (s *S) TestGrantAccessKeepTeamsSorted(c *C) {
	a := App{Name: "appName", Framework: "django", Teams: []string{"acid-rain", "zito"}}
	err := a.grant(&s.team)
	c.Assert(err, IsNil)
	c.Assert(a.Teams, DeepEquals, []string{"acid-rain", s.team.Name, "zito"})
}

func (s *S) TestGrantAccessFailsIfTheTeamAlreadyHasAccessToTheApp(c *C) {
	a := App{Name: "appName", Framework: "django", Teams: []string{s.team.Name}}
	err := a.grant(&s.team)
	c.Assert(err, NotNil)
	c.Assert(err, ErrorMatches, "^This team already has access to this app$")
}

func (s *S) TestRevokeAccess(c *C) {
	a := App{Name: "appName", Framework: "django", Teams: []string{s.team.Name}}
	err := a.revoke(&s.team)
	c.Assert(err, IsNil)
	_, found := a.find(&s.team)
	c.Assert(found, Equals, false)
}

func (s *S) TestRevoke(c *C) {
	a := App{Name: "test", Teams: []string{"team1", "team2", "team3", "team4"}}
	err := a.revoke(&auth.Team{Name: "team2"})
	c.Assert(err, IsNil)
	c.Assert(a.Teams, DeepEquals, []string{"team1", "team3", "team4"})
	err = a.revoke(&auth.Team{Name: "team4"})
	c.Assert(err, IsNil)
	c.Assert(a.Teams, DeepEquals, []string{"team1", "team3"})
	err = a.revoke(&auth.Team{Name: "team1"})
	c.Assert(err, IsNil)
	c.Assert(a.Teams, DeepEquals, []string{"team3"})
}

func (s *S) TestRevokeAccessFailsIfTheTeamsDoesNotHaveAccessToTheApp(c *C) {
	a := App{Name: "appName", Framework: "django", Teams: []string{}}
	err := a.revoke(&s.team)
	c.Assert(err, NotNil)
	c.Assert(err, ErrorMatches, "^This team does not have access to this app$")
}

func (s *S) TestSetEnvNewAppsTheMapIfItIsNil(c *C) {
	a := App{Name: "how-many-more-times"}
	c.Assert(a.Env, IsNil)
	env := bind.EnvVar{Name: "PATH", Value: "/"}
	a.setEnv(env)
	c.Assert(a.Env, NotNil)
}

func (s *S) TestSetEnvironmentVariableToApp(c *C) {
	a := App{Name: "appName", Framework: "django"}
	a.setEnv(bind.EnvVar{Name: "PATH", Value: "/", Public: true})
	env := a.Env["PATH"]
	c.Assert(env.Name, Equals, "PATH")
	c.Assert(env.Value, Equals, "/")
	c.Assert(env.Public, Equals, true)
}

func (s *S) TestGetEnvironmentVariableFromApp(c *C) {
	a := App{Name: "whole-lotta-love"}
	a.setEnv(bind.EnvVar{Name: "PATH", Value: "/"})
	v, err := a.getEnv("PATH")
	c.Assert(err, IsNil)
	c.Assert(v.Value, Equals, "/")
}

func (s *S) TestGetEnvReturnsErrorIfTheVariableIsNotDeclared(c *C) {
	a := App{Name: "what-is-and-what-should-never"}
	a.Env = make(map[string]bind.EnvVar)
	_, err := a.getEnv("PATH")
	c.Assert(err, NotNil)
}

func (s *S) TestGetEnvReturnsErrorIfTheEnvironmentMapIsNil(c *C) {
	a := App{Name: "what-is-and-what-should-never"}
	_, err := a.getEnv("PATH")
	c.Assert(err, NotNil)
}

func (s *S) TestInstanceEnvironmentReturnEnvironmentVariablesForTheServer(c *C) {
	envs := map[string]bind.EnvVar{
		"DATABASE_HOST": {Name: "DATABASE_HOST", Value: "localhost", Public: false, InstanceName: "mysql"},
		"DATABASE_USER": {Name: "DATABASE_USER", Value: "root", Public: true, InstanceName: "mysql"},
		"HOST":          {Name: "HOST", Value: "10.0.2.1", Public: false, InstanceName: "redis"},
	}
	expected := map[string]bind.EnvVar{
		"DATABASE_HOST": {Name: "DATABASE_HOST", Value: "localhost", Public: false, InstanceName: "mysql"},
		"DATABASE_USER": {Name: "DATABASE_USER", Value: "root", Public: true, InstanceName: "mysql"},
	}
	a := App{Name: "hi-there", Env: envs}
	c.Assert(a.InstanceEnv("mysql"), DeepEquals, expected)
}

func (s *S) TestInstanceEnvironmentDoesNotPanicIfTheEnvMapIsNil(c *C) {
	a := App{Name: "hi-there"}
	c.Assert(a.InstanceEnv("mysql"), DeepEquals, map[string]bind.EnvVar{})
}

func (s *S) TestUnit(c *C) {
	u := Unit{Name: "someapp/0", Type: "django", Machine: 10}
	a := App{Name: "appName", Framework: "django", Units: []Unit{u}}
	u2 := a.unit()
	u.app = &a
	c.Assert(*u2, DeepEquals, u)
}

func (s *S) TestEmptyUnit(c *C) {
	a := App{Name: "myApp"}
	expected := Unit{app: &a}
	unit := a.unit()
	c.Assert(*unit, DeepEquals, expected)
}

func (s *S) TestDeployHookAbsPath(c *C) {
	pwd, err := os.Getwd()
	c.Assert(err, IsNil)
	old, err := config.Get("git:unit-repo")
	c.Assert(err, IsNil)
	config.Set("git:unit-repo", pwd)
	defer config.Set("git:unit-repo", old)
	expected := path.Join(pwd, "testdata", "pre.sh")
	command := "testdata/pre.sh"
	got, err := deployHookAbsPath(command)
	c.Assert(err, IsNil)
	c.Assert(got, Equals, expected)
}

func (s *S) TestDeployHookAbsPathAbsoluteCommands(c *C) {
	command := "python manage.py syncdb --noinput"
	expected := "python manage.py syncdb --noinput"
	got, err := deployHookAbsPath(command)
	c.Assert(err, IsNil)
	c.Assert(got, Equals, expected)
}

func (s *S) TestLoadHooks(c *C) {
	output := `pre-restart:
  - testdata/pre.sh
pos-restart:
  - testdata/pos.sh
`
	dir, err := commandmocker.Add("juju", output)
	c.Assert(err, IsNil)
	defer commandmocker.Remove(dir)
	a := App{
		Name:      "something",
		Framework: "django",
		Units: []Unit{
			{AgentState: "started", MachineAgentState: "running", InstanceState: "running"},
		},
	}
	err = a.loadHooks()
	c.Assert(err, IsNil)
	c.Assert(a.hooks.PreRestart, DeepEquals, []string{"testdata/pre.sh"})
	c.Assert(a.hooks.PosRestart, DeepEquals, []string{"testdata/pos.sh"})
}

func (s *S) TestLoadHooksFiltersOutputFromJuju(c *C) {
	output := `2012-06-05 17:26:15,881 WARNING ssl-hostname-verification is disabled for this environment
2012-06-05 17:26:15,881 WARNING EC2 API calls not using secure transport
2012-06-05 17:26:15,881 WARNING S3 API calls not using secure transport
2012-06-05 17:26:15,881 WARNING Ubuntu Cloud Image lookups encrypted but not authenticated
2012-06-05 17:26:15,891 INFO Connecting to environment...
2012-06-05 17:26:16,657 INFO Connected to environment.
2012-06-05 17:26:16,860 INFO Connecting to machine 0 at 10.170.0.191
pre-restart:
  - testdata/pre.sh
  - ls -lh
  - sudo rm -rf /
pos-restart:
  - testdata/pos.sh
`
	dir, err := commandmocker.Add("juju", output)
	c.Assert(err, IsNil)
	defer commandmocker.Remove(dir)
	a := App{
		Name:      "something",
		Framework: "django",
		Units: []Unit{
			{AgentState: "started", MachineAgentState: "running", InstanceState: "running"},
		},
	}
	err = a.loadHooks()
	c.Assert(err, IsNil)
	c.Assert(a.hooks.PreRestart, DeepEquals, []string{"testdata/pre.sh", "ls -lh", "sudo rm -rf /"})
	c.Assert(a.hooks.PosRestart, DeepEquals, []string{"testdata/pos.sh"})
}

func (s *S) TestLoadHooksWithListOfCommands(c *C) {
	output := `pre-restart:
  - testdata/pre.sh
  - ls -lh
  - sudo rm -rf /
pos-restart:
  - testdata/pos.sh
`
	dir, err := commandmocker.Add("juju", output)
	c.Assert(err, IsNil)
	defer commandmocker.Remove(dir)
	a := App{
		Name:      "something",
		Framework: "django",
		Units: []Unit{
			{AgentState: "started", MachineAgentState: "running", InstanceState: "running"},
		},
	}
	err = a.loadHooks()
	c.Assert(err, IsNil)
	c.Assert(a.hooks.PreRestart, DeepEquals, []string{"testdata/pre.sh", "ls -lh", "sudo rm -rf /"})
	c.Assert(a.hooks.PosRestart, DeepEquals, []string{"testdata/pos.sh"})
}

func (s *S) TestLoadHooksWithError(c *C) {
	dir, err := commandmocker.Error("juju", "something", 1)
	c.Assert(err, IsNil)
	defer commandmocker.Remove(dir)
	a := App{Name: "something", Framework: "django"}
	err = a.loadHooks()
	c.Assert(err, IsNil)
	c.Assert(a.hooks.PreRestart, IsNil)
	c.Assert(a.hooks.PosRestart, IsNil)
}

func (s *S) TestPreRestart(c *C) {
	a := App{
		Name:      "something",
		Framework: "django",
		Units: []Unit{
			{AgentState: "started", MachineAgentState: "running", InstanceState: "running"},
		},
		hooks: &conf{
			PreRestart: []string{"pre.sh"},
			PosRestart: []string{"pos.sh"},
		},
	}
	dir, err := commandmocker.Add("juju", "$*")
	c.Assert(err, IsNil)
	defer commandmocker.Remove(dir)
	w := new(bytes.Buffer)
	err = a.preRestart(w)
	c.Assert(err, IsNil)
	c.Assert(err, IsNil)
	st := strings.Replace(w.String(), "\n", "###", -1)
	c.Assert(st, Matches, `.*\[ -f /home/application/apprc \] && source /home/application/apprc; \[ -d /home/application/current \] && cd /home/application/current;.*pre.sh$`)
}

func (s *S) TestPreRestartWhenAppConfDoesNotExists(c *C) {
	dir, err := commandmocker.Add("juju", output)
	c.Assert(err, IsNil)
	defer commandmocker.Remove(dir)
	a := App{Name: "something", Framework: "django"}
	w := new(bytes.Buffer)
	l := stdlog.New(w, "", stdlog.LstdFlags)
	log.SetLogger(l)
	err = a.preRestart(w)
	c.Assert(err, IsNil)
	st := strings.Split(w.String(), "\n")
	regexp := ".*Skipping pre-restart hooks..."
	c.Assert(st[len(st)-2], Matches, regexp)
}

func (s *S) TestSkipsPreRestartWhenPreRestartSectionDoesNotExists(c *C) {
	a := App{
		Name:      "something",
		Framework: "django",
		Units: []Unit{
			{AgentState: "started", MachineAgentState: "running", InstanceState: "running"},
		},
		hooks: &conf{
			PosRestart: []string{"somescript.sh"},
		},
	}
	w := new(bytes.Buffer)
	l := stdlog.New(w, "", stdlog.LstdFlags)
	log.SetLogger(l)
	err := a.preRestart(w)
	c.Assert(err, IsNil)
	st := strings.Split(w.String(), "\n")
	c.Assert(st[len(st)-2], Matches, ".*Skipping pre-restart hooks...")
}

func (s *S) TestPosRestart(c *C) {
	a := App{
		Name:      "something",
		Framework: "django",
		Units: []Unit{
			{AgentState: "started", MachineAgentState: "running", InstanceState: "running"},
		},
		hooks: &conf{
			PosRestart: []string{"pos.sh"},
		},
	}
	dir, err := commandmocker.Add("juju", "$*")
	c.Assert(err, IsNil)
	defer commandmocker.Remove(dir)
	w := new(bytes.Buffer)
	err = a.posRestart(w)
	c.Assert(err, IsNil)
	st := strings.Replace(w.String(), "\n", "###", -1)
	c.Assert(st, Matches, `.*\[ -f /home/application/apprc \] && source /home/application/apprc; \[ -d /home/application/current \] && cd /home/application/current;.*pos.sh$`)
}

func (s *S) TestPosRestartWhenAppConfDoesNotExists(c *C) {
	dir, err := commandmocker.Add("juju", output)
	c.Assert(err, IsNil)
	defer commandmocker.Remove(dir)
	a := App{Name: "something", Framework: "django"}
	w := new(bytes.Buffer)
	l := stdlog.New(w, "", stdlog.LstdFlags)
	log.SetLogger(l)
	err = a.posRestart(w)
	c.Assert(err, IsNil)
	st := strings.Split(w.String(), "\n")
	c.Assert(st[len(st)-2], Matches, ".*Skipping pos-restart hooks...")
}

func (s *S) TestSkipsPosRestartWhenPosRestartSectionDoesNotExists(c *C) {
	a := App{
		Name:      "something",
		Framework: "django",
		Units: []Unit{
			{AgentState: "started", MachineAgentState: "running", InstanceState: "running"},
		},
		hooks: &conf{
			PreRestart: []string{"somescript.sh"},
		},
	}
	w := new(bytes.Buffer)
	l := stdlog.New(w, "", stdlog.LstdFlags)
	log.SetLogger(l)
	err := a.posRestart(w)
	c.Assert(err, IsNil)
	st := strings.Split(w.String(), "\n")
	c.Assert(st[len(st)-2], Matches, ".*Skipping pos-restart hooks...")
}

func (s *S) TestInstallDeps(c *C) {
	tmpdir, err := commandmocker.Add("juju", "$*")
	c.Assert(err, IsNil)
	defer commandmocker.Remove(tmpdir)
	a := App{
		Name:      "someApp",
		Framework: "django",
		Teams:     []string{s.team.Name},
		Units: []Unit{
			{
				AgentState:        "started",
				MachineAgentState: "running",
				InstanceState:     "running",
				Machine:           4,
			},
		},
	}
	err = db.Session.Apps().Insert(a)
	c.Assert(err, IsNil)
	defer db.Session.Apps().Remove(bson.M{"name": a.Name})
	var buf bytes.Buffer
	err = installDeps(&a, &buf)
	c.Assert(err, IsNil)
	c.Assert(buf.String(), Equals, "ssh -o StrictHostKeyChecking no -q 4 /var/lib/tsuru/hooks/dependencies")
}

func (s *S) TestInstallDepsWithCustomStdout(c *C) {
	dir, err := commandmocker.Add("juju", "")
	c.Assert(err, IsNil)
	a := App{
		Name:      "someApp",
		Framework: "django",
		Teams:     []string{s.team.Name},
		Units: []Unit{
			{
				AgentState:        "started",
				MachineAgentState: "running",
				InstanceState:     "running",
				Machine:           4,
			},
		},
	}
	err = createApp(&a)
	commandmocker.Remove(dir)
	c.Assert(err, IsNil)
	defer db.Session.Apps().Remove(bson.M{"name": a.Name})
	tmpdir, err := commandmocker.Add("juju", "$*")
	c.Assert(err, IsNil)
	defer commandmocker.Remove(tmpdir)
	var b bytes.Buffer
	err = installDeps(&a, &b)
	c.Assert(err, IsNil)
	c.Assert(b.String(), Matches, `.* /var/lib/tsuru/hooks/dependencies`)
}

func (s *S) TestInstallDepsWithCustomStderr(c *C) {
	dir, err := commandmocker.Add("juju", "")
	c.Assert(err, IsNil)
	a := App{
		Name:      "someApp",
		Framework: "django",
		Teams:     []string{s.team.Name},
		Units: []Unit{
			{
				AgentState:        "started",
				MachineAgentState: "running",
				InstanceState:     "running",
				Machine:           4,
			},
		},
	}
	err = createApp(&a)
	commandmocker.Remove(dir)
	c.Assert(err, IsNil)
	defer db.Session.Apps().Remove(bson.M{"name": a.Name})
	tmpdir, err := commandmocker.Error("juju", "$*", 42)
	c.Assert(err, IsNil)
	defer commandmocker.Remove(tmpdir)
	var b bytes.Buffer
	err = installDeps(&a, &b)
	c.Assert(err, NotNil)
	c.Assert(b.String(), Matches, `.* /var/lib/tsuru/hooks/dependencies`)
}

func (s *S) TestRestart(c *C) {
	tmpdir, err := commandmocker.Add("juju", "$*")
	c.Assert(err, IsNil)
	defer commandmocker.Remove(tmpdir)
	a := App{
		Name:      "someApp",
		Framework: "django",
		Teams:     []string{s.team.Name},
		Units: []Unit{
			{
				AgentState:        "started",
				MachineAgentState: "running",
				InstanceState:     "running",
				Machine:           4,
			},
		},
	}
	err = db.Session.Apps().Insert(a)
	c.Assert(err, IsNil)
	defer db.Session.Apps().Remove(bson.M{"name": a.Name})
	var b bytes.Buffer
	err = restart(&a, &b)
	c.Assert(err, IsNil)
	result := strings.Replace(b.String(), "\n", "#", -1)
	c.Assert(result, Matches, ".*/var/lib/tsuru/hooks/restart.*")
	c.Assert(result, Matches, ".*# ---> Restarting your app#.*")
}

func (s *S) TestRestartRunPreRestartHook(c *C) {
	tmpdir, err := commandmocker.Add("juju", "$*")
	c.Assert(err, IsNil)
	defer commandmocker.Remove(tmpdir)
	a := App{
		Name:      "someApp",
		Framework: "django",
		Teams:     []string{s.team.Name},
		Units: []Unit{
			{
				AgentState:        "started",
				MachineAgentState: "running",
				InstanceState:     "running",
				Machine:           4,
			},
		},
		hooks: &conf{
			PreRestart: []string{"pre.sh"},
		},
	}
	var buf bytes.Buffer
	err = restart(&a, &buf)
	c.Assert(err, IsNil)
	content := buf.String()
	content = strings.Replace(content, "\n", "###", -1)
	c.Assert(content, Matches, "^.*### ---> Running pre-restart###.*$")
}

func (s *S) TestRestartRunsPosRestartHook(c *C) {
	tmpdir, err := commandmocker.Add("juju", "$*")
	c.Assert(err, IsNil)
	defer commandmocker.Remove(tmpdir)
	a := App{
		Name:      "someApp",
		Framework: "django",
		Teams:     []string{s.team.Name},
		Units: []Unit{
			{
				AgentState:        "started",
				MachineAgentState: "running",
				InstanceState:     "running",
				Machine:           4,
			},
		},
		hooks: &conf{
			PosRestart: []string{"pos.sh"},
		},
	}
	var buf bytes.Buffer
	err = restart(&a, &buf)
	c.Assert(err, IsNil)
	content := buf.String()
	content = strings.Replace(content, "\n", "###", -1)
	c.Assert(content, Matches, "^.*### ---> Running pos-restart###.*$")
}

func (s *S) TestLog(c *C) {
	dir, err := commandmocker.Add("juju", "")
	defer commandmocker.Remove(dir)
	c.Assert(err, IsNil)
	a := App{Name: "newApp"}
<<<<<<< HEAD
	err := db.Session.Apps().Insert(a)
	c.Assert(err, IsNil)
	defer db.Session.Apps().Remove(bson.M{"name": a.Name})
	err = a.log("last log msg")
=======
	err = createApp(&a)
	c.Assert(err, IsNil)
	err = a.log("last log msg", "tsuru")
>>>>>>> bb123997
	c.Assert(err, IsNil)
	var instance App
	err = db.Session.Apps().Find(bson.M{"name": a.Name}).One(&instance)
	logLen := len(instance.Logs)
	c.Assert(instance.Logs[logLen-1].Message, Equals, "last log msg")
	c.Assert(instance.Logs[logLen-1].Source, Equals, "tsuru")
}

func (s *S) TestLogShouldAddOneRecordByLine(c *C) {
	dir, err := commandmocker.Add("juju", "")
	defer commandmocker.Remove(dir)
	c.Assert(err, IsNil)
	a := App{Name: "newApp"}
	err = createApp(&a)
	c.Assert(err, IsNil)
	err = a.log("last log msg\nfirst log", "source")
	c.Assert(err, IsNil)
	instance := App{}
	err = db.Session.Apps().Find(bson.M{"name": a.Name}).One(&instance)
	logLen := len(instance.Logs)
	c.Assert(instance.Logs[logLen-2].Message, Equals, "last log msg")
	c.Assert(instance.Logs[logLen-1].Message, Equals, "first log")
}

func (s *S) TestLogShouldNotLogWhiteLines(c *C) {
	dir, err := commandmocker.Add("juju", "")
	defer commandmocker.Remove(dir)
	c.Assert(err, IsNil)
	a := App{Name: "newApp"}
	err = createApp(&a)
	c.Assert(err, IsNil)
	err = a.log("", "")
	c.Assert(err, IsNil)
	instance := App{}
	err = db.Session.Apps().Find(bson.M{"name": a.Name}).One(&instance)
	logLen := len(instance.Logs)
	c.Assert(instance.Logs[logLen-1].Message, Not(Equals), "")
}

func (s *S) TestGetTeams(c *C) {
	app := App{Name: "app", Teams: []string{s.team.Name}}
	teams := app.teams()
	c.Assert(teams, HasLen, 1)
	c.Assert(teams[0].Name, Equals, s.team.Name)
}

func (s *S) TestSetTeams(c *C) {
	app := App{Name: "app"}
	app.setTeams([]auth.Team{s.team})
	c.Assert(app.Teams, DeepEquals, []string{s.team.Name})
}

func (s *S) TestSetTeamsSortTeamNames(c *C) {
	app := App{Name: "app"}
	app.setTeams([]auth.Team{s.team, {Name: "zzz"}, {Name: "aaa"}})
	c.Assert(app.Teams, DeepEquals, []string{"aaa", s.team.Name, "zzz"})
}

func (s *S) TestGetUnits(c *C) {
	app := App{Units: []Unit{{Ip: "1.1.1.1"}}}
	expected := []bind.Unit{bind.Unit(&Unit{Ip: "1.1.1.1", app: &app})}
	c.Assert(app.GetUnits(), DeepEquals, expected)
}

func (s *S) TestDeployShouldCallJujuDeployCommand(c *C) {
	a := App{
		Name:      "smashed_pumpkin",
		Framework: "golang",
	}
	err := db.Session.Apps().Insert(&a)
	c.Assert(err, IsNil)
	w := bytes.NewBuffer([]byte{})
	l := stdlog.New(w, "", stdlog.LstdFlags)
	log.SetLogger(l)
	dir, err := commandmocker.Add("juju", "$*")
	c.Assert(err, IsNil)
	defer commandmocker.Remove(dir)
	err = deploy(&a)
	c.Assert(err, IsNil)
	logged := strings.Replace(w.String(), "\n", " ", -1)
	expected := ".*deploying golang with name smashed_pumpkin.*"
	c.Assert(logged, Matches, expected)
	expected = ".*deploy --repository=/home/charms local:golang smashed_pumpkin.*"
	c.Assert(logged, Matches, expected)
}

func (s *S) TestAppMarshalJson(c *C) {
	app := App{
		Name:      "Name",
		State:     "State",
		Framework: "Framework",
		Teams:     []string{"team1"},
	}
	expected := make(map[string]interface{})
	expected["Name"] = "Name"
	expected["State"] = "State"
	expected["Framework"] = "Framework"
	expected["Repository"] = repository.GetUrl(app.Name)
	expected["Teams"] = []interface{}{"team1"}
	expected["Units"] = interface{}(nil)
	data, err := app.MarshalJSON()
	c.Assert(err, IsNil)
	result := make(map[string]interface{})
	err = json.Unmarshal(data, &result)
	c.Assert(err, IsNil)
	c.Assert(result, DeepEquals, expected)
}

func (s *S) TestRun(c *C) {
	dir, err := commandmocker.Add("juju", "$*")
	c.Assert(err, IsNil)
	defer commandmocker.Remove(dir)
	app := App{
		Name: "myapp",
		Units: []Unit{
			{
				Name:              "someapp/0",
				Type:              "django",
				Machine:           10,
				AgentState:        "started",
				MachineAgentState: "running",
				InstanceState:     "running",
			},
		},
	}
	var buf bytes.Buffer
	err = app.run("ls -lh", &buf)
	c.Assert(err, IsNil)
	c.Assert(buf.String(), Equals, "ssh -o StrictHostKeyChecking no -q 10 [ -f /home/application/apprc ] && source /home/application/apprc; [ -d /home/application/current ] && cd /home/application/current; ls -lh")
}<|MERGE_RESOLUTION|>--- conflicted
+++ resolved
@@ -28,11 +28,7 @@
 	c.Assert(err, IsNil)
 	defer commandmocker.Remove(dir)
 	newApp := App{Name: "myApp", Framework: "Django"}
-<<<<<<< HEAD
-	err := db.Session.Apps().Insert(newApp)
-=======
-	err = createApp(&newApp)
->>>>>>> bb123997
+	err = db.Session.Apps().Insert(newApp)
 	c.Assert(err, IsNil)
 	defer db.Session.Apps().Remove(bson.M{"name": newApp.Name})
 	newApp.Env = map[string]bind.EnvVar{}
@@ -172,12 +168,6 @@
 		Name:      "appName",
 		Framework: "django",
 	}
-<<<<<<< HEAD
-=======
-	err = createApp(&a)
-	c.Assert(err, IsNil)
-	defer db.Session.Apps().Remove(bson.M{"name": a.Name})
->>>>>>> bb123997
 	u := Unit{Name: "someapp", Ip: "", Machine: 3, InstanceId: "i-00000zz8"}
 	a.AddUnit(&u)
 	c.Assert(len(a.Units), Equals, 1)
@@ -705,16 +695,10 @@
 	defer commandmocker.Remove(dir)
 	c.Assert(err, IsNil)
 	a := App{Name: "newApp"}
-<<<<<<< HEAD
-	err := db.Session.Apps().Insert(a)
+	err = db.Session.Apps().Insert(a)
 	c.Assert(err, IsNil)
 	defer db.Session.Apps().Remove(bson.M{"name": a.Name})
-	err = a.log("last log msg")
-=======
-	err = createApp(&a)
-	c.Assert(err, IsNil)
 	err = a.log("last log msg", "tsuru")
->>>>>>> bb123997
 	c.Assert(err, IsNil)
 	var instance App
 	err = db.Session.Apps().Find(bson.M{"name": a.Name}).One(&instance)
