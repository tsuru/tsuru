--- conflicted
+++ resolved
@@ -130,13 +130,7 @@
 		c.RemoveOption(section, "members")
 	}
 	commitMsg := fmt.Sprintf("Removing member %s from group %s", member, group)
-<<<<<<< HEAD
-	err = pushToGitosis(commitMsg)
-	if err != nil {
-		log.Print(err)
-		return err
-	}
-	return nil
+	return writeCommitPush(c, confPath, commitMsg)
 }
 
 func addOption(section, option, value string) (err error) {
@@ -174,49 +168,6 @@
 	return nil
 }
 
-// Add, commit and push all changes in gitosis repository to it's
-// bare.
-func pushToGitosis(cMsg string) error {
-	repoPath, err := config.GetString("git:gitosis-repo")
-	if err != nil {
-		log.Print(err)
-		return err
-	}
-
-	pwd, err := os.Getwd()
-	if err != nil {
-		log.Print(err)
-		return err
-	}
-	os.Chdir(repoPath)
-
-	output, err := exec.Command("git", "add", ".").CombinedOutput()
-	if err != nil {
-		fmt.Println(string(output))
-		log.Print(output, err)
-		return err
-	}
-	output, err = exec.Command("git", "commit", "-m", cMsg).CombinedOutput()
-	if err != nil {
-		fmt.Println(string(output))
-		log.Print(output, err)
-		return err
-	}
-
-	output, err = exec.Command("git", "push", "origin", "master").CombinedOutput()
-	if err != nil {
-		fmt.Println(string(output))
-		log.Print(output, err)
-		return err
-	}
-
-	os.Chdir(pwd)
-	return nil
-=======
-	return writeCommitPush(c, confPath, commitMsg)
->>>>>>> ddf14dad
-}
-
 func ConfPath() (p string, err error) {
 	p = ""
 	repoPath, err := config.GetString("git:gitosis-repo")
