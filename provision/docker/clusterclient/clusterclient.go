// Copyright 2017 tsuru authors. All rights reserved.
// Use of this source code is governed by a BSD-style
// license that can be found in the LICENSE file.

package clusterclient

import (
	"io"
	"time"

	"github.com/fsouza/go-dockerclient"
	"github.com/pkg/errors"
	"github.com/tsuru/docker-cluster/cluster"
	"github.com/tsuru/tsuru/db/storage"
	tsuruIo "github.com/tsuru/tsuru/io"
	"github.com/tsuru/tsuru/log"
	"github.com/tsuru/tsuru/net"
	"github.com/tsuru/tsuru/provision"
	"github.com/tsuru/tsuru/provision/docker/container"
	"github.com/tsuru/tsuru/provision/dockercommon"
	"gopkg.in/mgo.v2"
	"gopkg.in/mgo.v2/bson"
)

type ClusterClient struct {
	*cluster.Cluster
	Collection    func() *storage.Collection
	Limiter       provision.ActionLimiter
	PossibleNodes []string
}

var (
	_ provision.BuilderDockerClient  = &ClusterClient{}
	_ provision.ExecDockerClient     = &ClusterClient{}
	_ container.ContainerStateClient = &ClusterClient{}
)

func (c *ClusterClient) SetTimeout(time.Duration) {
	// noop, cluster already handles timeouts per operation correctly
}

func (c *ClusterClient) PullAndCreateContainer(opts docker.CreateContainerOptions, w io.Writer) (cont *docker.Container, hostAddr string, err error) {
	var dbCont *container.Container
	if opts.Context != nil {
		dbCont, _ = opts.Context.Value(container.ContainerCtxKey{}).(*container.Container)
	}
	if dbCont == nil {
		// No need to register in db as BS won't associate this container with
		// tsuru.
		schedulerOpts := &container.SchedulerOpts{
			FilterNodes: c.PossibleNodes,
		}
		hostAddr, cont, err = c.Cluster.CreateContainerSchedulerOpts(opts, schedulerOpts, net.StreamInactivityTimeout)
		hostAddr = net.URLToHost(hostAddr)
		return cont, hostAddr, err
	}
	defer func() {
		if err == nil {
			return
		}
		coll := c.Collection()
<<<<<<< HEAD
		dbErr := coll.Remove(bson.M{"name": dbCont.Name})
=======
		dbErr := coll.RemoveId(dbCont.MongoID)
>>>>>>> 150af804
		coll.Close()
		if dbErr != nil && dbErr != mgo.ErrNotFound {
			log.Errorf("error trying to remove container in db after failure %#v: %v", cont, dbErr)
		}
		if cont != nil {
			removeErr := c.Cluster.RemoveContainer(docker.RemoveContainerOptions{
				ID:            cont.ID,
				RemoveVolumes: true,
				Force:         true,
			})
			if removeErr != nil {
				log.Errorf("error trying to remove container in docker after update failure %#v: %v", cont, removeErr)
			}
		}
	}()
<<<<<<< HEAD
=======
	if len(dbCont.MongoID) == 0 {
		dbCont.MongoID = bson.NewObjectId()
	}
>>>>>>> 150af804
	coll := c.Collection()
	err = coll.Insert(dbCont)
	coll.Close()
	if err != nil {
		return nil, "", err
	}
	schedulerOpts := &container.SchedulerOpts{
		AppName:       dbCont.AppName,
		ProcessName:   dbCont.ProcessName,
		UpdateName:    true,
		ActionLimiter: c.Limiter,
		FilterNodes:   c.PossibleNodes,
	}
	var addr string
	pullOpts := docker.PullImageOptions{
		Repository:        opts.Config.Image,
		InactivityTimeout: net.StreamInactivityTimeout,
	}
	if w != nil {
		pullOpts.OutputStream = &tsuruIo.DockerErrorCheckWriter{W: w}
		pullOpts.RawJSONStream = true
	}
	var nodes []string
	if dbCont.HostAddr != "" {
		var node cluster.Node
		node, err = dockercommon.GetNodeByHost(c.Cluster, dbCont.HostAddr)
		if err != nil {
			return nil, "", err
		}
		nodes = []string{node.Address}
	}
	addr, cont, err = c.Cluster.CreateContainerPullOptsSchedulerOpts(
		opts,
		pullOpts,
		dockercommon.RegistryAuthConfig(),
		schedulerOpts,
		nodes...,
	)
	if schedulerOpts.LimiterDone != nil {
		schedulerOpts.LimiterDone()
	}
	if err != nil {
		return nil, "", err
	}
	hostAddr = net.URLToHost(addr)
	coll = c.Collection()
<<<<<<< HEAD
	err = coll.Update(bson.M{"name": cont.Name}, bson.M{"$set": bson.M{
=======
	err = coll.UpdateId(dbCont.MongoID, bson.M{"$set": bson.M{
>>>>>>> 150af804
		"id":       cont.ID,
		"hostaddr": hostAddr,
	}})
	coll.Close()
	if err != nil {
		return nil, "", errors.Wrap(err, "unable to update container ID in db")
	}
	return cont, hostAddr, nil
}

func (c *ClusterClient) RemoveContainer(opts docker.RemoveContainerOptions) error {
	err := c.Cluster.RemoveContainer(opts)
	if err != nil {
		log.Errorf("error trying to remove container %q: %v", opts.ID, err)
	}
	coll := c.Collection()
	defer coll.Close()
	dbErr := coll.Remove(bson.M{"id": opts.ID})
	if dbErr != nil && dbErr != mgo.ErrNotFound {
		log.Errorf("error trying to remove container in db %q: %v", opts.ID, dbErr)
	}
	return err
}

func (sc *ClusterClient) SetContainerState(c *container.Container, state container.ContainerState) error {
	coll := sc.Collection()
	defer coll.Close()
	switch state {
	case container.ContainerStateNewStatus:
		return coll.Update(
			bson.M{"id": c.ID, "status": bson.M{"$ne": provision.StatusBuilding.String()}},
			bson.M{"$set": bson.M{
				"status":                  c.Status,
				"statusbeforeerror":       c.StatusBeforeError,
				"laststatusupdate":        c.LastStatusUpdate,
				"lastsuccessstatusupdate": c.LastSuccessStatusUpdate,
			}},
		)
	case container.ContainerStateRemoved:
		return coll.Remove(bson.M{"id": c.ID})
	default:
		return coll.Update(bson.M{"id": c.ID}, c)
	}
}<|MERGE_RESOLUTION|>--- conflicted
+++ resolved
@@ -59,11 +59,7 @@
 			return
 		}
 		coll := c.Collection()
-<<<<<<< HEAD
-		dbErr := coll.Remove(bson.M{"name": dbCont.Name})
-=======
 		dbErr := coll.RemoveId(dbCont.MongoID)
->>>>>>> 150af804
 		coll.Close()
 		if dbErr != nil && dbErr != mgo.ErrNotFound {
 			log.Errorf("error trying to remove container in db after failure %#v: %v", cont, dbErr)
@@ -79,12 +75,9 @@
 			}
 		}
 	}()
-<<<<<<< HEAD
-=======
 	if len(dbCont.MongoID) == 0 {
 		dbCont.MongoID = bson.NewObjectId()
 	}
->>>>>>> 150af804
 	coll := c.Collection()
 	err = coll.Insert(dbCont)
 	coll.Close()
@@ -131,11 +124,7 @@
 	}
 	hostAddr = net.URLToHost(addr)
 	coll = c.Collection()
-<<<<<<< HEAD
-	err = coll.Update(bson.M{"name": cont.Name}, bson.M{"$set": bson.M{
-=======
 	err = coll.UpdateId(dbCont.MongoID, bson.M{"$set": bson.M{
->>>>>>> 150af804
 		"id":       cont.ID,
 		"hostaddr": hostAddr,
 	}})
