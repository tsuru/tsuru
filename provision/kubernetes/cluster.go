// Copyright 2017 tsuru authors. All rights reserved.
// Use of this source code is governed by a BSD-style
// license that can be found in the LICENSE file.

package kubernetes

import (
	"context"
	"crypto/tls"
	"fmt"
	"math/rand"
	"net"
	"net/http"
	"net/url"
	"strconv"
	"strings"
	"time"

	"github.com/pkg/errors"
	"github.com/tsuru/config"
	"github.com/tsuru/tsuru/builder"
	tsuruErrors "github.com/tsuru/tsuru/errors"
	"github.com/tsuru/tsuru/log"
	tsuruNet "github.com/tsuru/tsuru/net"
	"github.com/tsuru/tsuru/provision"
	tsuruv1clientset "github.com/tsuru/tsuru/provision/kubernetes/pkg/client/clientset/versioned"
	"github.com/tsuru/tsuru/servicemanager"
	appTypes "github.com/tsuru/tsuru/types/app"
	imgTypes "github.com/tsuru/tsuru/types/app/image"
	provTypes "github.com/tsuru/tsuru/types/provision"
	apiextensionsclientset "k8s.io/apiextensions-apiserver/pkg/client/clientset/clientset"
	"k8s.io/apimachinery/pkg/api/resource"
	metav1 "k8s.io/apimachinery/pkg/apis/meta/v1"
	"k8s.io/apimachinery/pkg/runtime/schema"
	"k8s.io/apimachinery/pkg/runtime/serializer"
	"k8s.io/apimachinery/pkg/util/intstr"
	vpaclientset "k8s.io/autoscaler/vertical-pod-autoscaler/pkg/client/clientset/versioned"
	"k8s.io/client-go/kubernetes"
	"k8s.io/client-go/kubernetes/scheme"
	"k8s.io/client-go/rest"
	"k8s.io/client-go/tools/clientcmd"
	clientcmdapi "k8s.io/client-go/tools/clientcmd/api"
	backendConfigClientSet "k8s.io/ingress-gce/pkg/backendconfig/client/clientset/versioned"
	metricsclientset "k8s.io/metrics/pkg/client/clientset/versioned"
	"sigs.k8s.io/yaml"

	"google.golang.org/grpc"
	"google.golang.org/grpc/credentials"
	"google.golang.org/grpc/credentials/insecure"

	pb "github.com/tsuru/deploy-agent/pkg/build/grpc_build_v1"
)

const (
	namespaceClusterKey           = "namespace"
	tokenClusterKey               = "token"
	userClusterKey                = "username"
	passwordClusterKey            = "password"
	overcommitClusterKey          = "overcommit-factor"
	cpuOvercommitClusterKey       = "cpu-overcommit-factor"
	memoryOvercommitClusterKey    = "memory-overcommit-factor"
	cpuBurstKey                   = "cpu-burst-factor"
	namespaceLabelsKey            = "namespace-labels"
	disableHeadlessKey            = "disable-headless"
	maxSurgeKey                   = "max-surge"
	maxUnavailableKey             = "max-unavailable"
	singlePoolKey                 = "single-pool"
	ephemeralStorageKey           = "ephemeral-storage"
	preStopSleepKey               = "pre-stop-sleep"
	disableDefaultNodeSelectorKey = "disable-default-node-selector"
	baseServicesAnnotations       = "base-services-annotations"
	allServicesAnnotations        = "all-services-annotations"
	registryKey                   = "registry"
	registryInsecureKey           = "registry-insecure"
	disablePlatformBuildKey       = "disable-platform-build"
	disablePDBKey                 = "disable-pdb"
	versionedServicesKey          = "enable-versioned-services"
	dockerConfigJSONKey           = "docker-config-json"
	dnsConfigNdotsKey             = "dns-config-ndots"
	buildServiceAddressKey        = "build-service-address"
	buildServiceTLSKey            = "build-service-tls"
	buildServiceTLSSkipVerify     = "build-service-tls-skip-verify"
	jobEventCreationKey           = "job-event-creation"
	topologySpreadConstraintsKey  = "topology-spread-constraints"

	dialTimeout  = 30 * time.Second
	tcpKeepAlive = 30 * time.Second
)

var (
	clusterHelp = map[string]string{
		namespaceClusterKey:           "Namespace used to create resources unless kubernetes:use-pool-namespaces config is enabled.",
		tokenClusterKey:               "Token used to connect to the cluster,",
		userClusterKey:                "User used to connect to the cluster.",
		passwordClusterKey:            "Password used to connect to the cluster.",
		overcommitClusterKey:          "Overcommit factor for CPU and memory resources. The requested value will be divided by this factor. This config may be prefixed with `<pool-name>:`.",
		cpuOvercommitClusterKey:       "Overcommit factor for CPU resources. The requested value will be divided by this factor. This config may be prefixed with `<pool-name>:`.",
		memoryOvercommitClusterKey:    "Overcommit factor for Memory resources. The requested value will be divided by this factor. This config may be prefixed with `<pool-name>:`.",
		cpuBurstKey:                   "CPU burst factor, that increases the limit of resource. The requested value will be multiplied by this factor. This config may be prefixed with `<pool-name>:`.",
		namespaceLabelsKey:            "Extra labels added to dynamically created namespaces in the format <label1>=<value1>,<label2>=<value2>... This config may be prefixed with `<pool-name>:`.",
		disableHeadlessKey:            "Disable headless service creation for every app-process. This config may be prefixed with `<pool-name>:`.",
		maxSurgeKey:                   "Max surge for deployments rollout. This config may be prefixed with `<pool-name>:`. Defaults to 100%.",
		maxUnavailableKey:             "Max unavailable for deployments rollout. This config may be prefixed with `<pool-name>:`. Defaults to 0.",
		singlePoolKey:                 "Set to use entire cluster to a pool instead only designated nodes. Defaults do false.",
		ephemeralStorageKey:           fmt.Sprintf("Sets limit for ephemeral storage for created pods. This config may be prefixed with `<pool-name>:`. Defaults to %s.", defaultEphemeralStorageLimit.String()),
		preStopSleepKey:               fmt.Sprintf("Number of seconds to sleep in the preStop lifecycle hook. This config may be prefixed with `<pool-name>:`. Defaults to %d.", defaultPreStopSleepSeconds),
		disableDefaultNodeSelectorKey: "Disables the use of node selector in the cluster if enabled",
		registryKey:                   "Allow a custom registry to be used on this cluster.",
		registryInsecureKey:           "Pull and push container images to insecure registry (over plain HTTP)",
		disablePlatformBuildKey:       "Disable platform image build in cluster.",
<<<<<<< HEAD
		sidecarImageKey:               "Override for deploy sidecar image.",
		versionedServicesKey:          "Allow the creation of multiple services for each pair of {process, version} from the app. The default behavior creates versioned services only in a multi versioned deploy scenario.",
=======
		versionedServices:             "Allow the creation of multiple services for each pair of {process, version} from the app. The default behavior creates versioned services only in a multi versioned deploy scenario.",
>>>>>>> 1e8998a7
		dockerConfigJSONKey:           "Custom Docker config (~/.docker/config.json) to be mounted on deploy-agent container",
		disablePDBKey:                 "Disable PodDisruptionBudget for entire pool.",
		dnsConfigNdotsKey:             "Number of dots in the domain name to be used in the search list for DNS lookups. Default to uses kubernetes default value (5).",
		buildServiceAddressKey:        "Address of build service (deploy-agent v2)",
		buildServiceTLSKey:            "Whether should access Build service through TLS",
		buildServiceTLSSkipVerify:     "Whether should skip certificate chain validation",
		jobEventCreationKey:           "Enable k8s event data tracking cross-referencing with Jobs and send them to tsuru database",
		topologySpreadConstraintsKey:  "Enable topology spread constraints for apps",
	}
)

var ClientForConfig = func(conf *rest.Config) (kubernetes.Interface, error) {
	return kubernetes.NewForConfig(conf)
}

var ExtensionsClientForConfig = func(conf *rest.Config) (apiextensionsclientset.Interface, error) {
	return apiextensionsclientset.NewForConfig(conf)
}

var TsuruClientForConfig = func(conf *rest.Config) (tsuruv1clientset.Interface, error) {
	return tsuruv1clientset.NewForConfig(conf)
}

var VPAClientForConfig = func(conf *rest.Config) (vpaclientset.Interface, error) {
	return vpaclientset.NewForConfig(conf)
}

var BackendConfigClientForConfig = func(conf *rest.Config) (backendConfigClientSet.Interface, error) {
	return backendConfigClientSet.NewForConfig(conf)
}

var MetricsClientForConfig = func(conf *rest.Config) (metricsclientset.Interface, error) {
	return metricsclientset.NewForConfig(conf)
}

type ClusterClient struct {
	kubernetes.Interface `json:"-" bson:"-"`
	*provTypes.Cluster
	restConfig *rest.Config
}

func getRestBaseConfig(c *provTypes.Cluster) (*rest.Config, error) {
	gv, err := schema.ParseGroupVersion("/v1")
	if err != nil {
		return nil, err
	}
	kubeConf := getKubeConfig()
	return &rest.Config{
		APIPath: "/api",
		ContentConfig: rest.ContentConfig{
			GroupVersion:         &gv,
			NegotiatedSerializer: serializer.WithoutConversionCodecFactory{CodecFactory: scheme.Codecs},
		},
		Timeout:       kubeConf.APITimeout,
		WrapTransport: tsuruNet.OpentracingTransport,
	}, nil
}

var randomGenerator *rand.Rand = nil

func getRestConfig(c *provTypes.Cluster) (*rest.Config, error) {
	cfg, err := getRestBaseConfig(c)
	if err != nil {
		return nil, err
	}
	if len(c.Addresses) == 0 {
		return nil, errors.New("no addresses for cluster")
	}

	var randPos int
	if randomGenerator == nil {
		randPos = rand.Intn(len(c.Addresses))
	} else {
		randPos = randomGenerator.Intn(len(c.Addresses))
	}

	addr := c.Addresses[randPos]
	token, user, password := "", "", ""
	if c.CustomData != nil {
		token = c.CustomData[tokenClusterKey]
		user = c.CustomData[userClusterKey]
		password = c.CustomData[passwordClusterKey]
	}
	cfg.Host = addr
	cfg.TLSClientConfig = rest.TLSClientConfig{
		CAData:   c.CaCert,
		CertData: c.ClientCert,
		KeyData:  c.ClientKey,
	}
	if user != "" && password != "" {
		cfg.Username = user
		cfg.Password = password
	} else {
		cfg.BearerToken = token
	}
	cfg.Dial = (&net.Dialer{
		Timeout:   dialTimeout,
		KeepAlive: tcpKeepAlive,
	}).DialContext
	return cfg, nil
}

func getRestConfigByKubeConfig(cluster *provTypes.Cluster) (*rest.Config, error) {
	gv, err := schema.ParseGroupVersion("/v1")
	if err != nil {
		return nil, err
	}

	cliCfg := clientcmdapi.Config{
		APIVersion:     "v1",
		Kind:           "Config",
		CurrentContext: cluster.Name,
		Clusters: map[string]*clientcmdapi.Cluster{
			cluster.Name: &cluster.KubeConfig.Cluster,
		},
		Contexts: map[string]*clientcmdapi.Context{
			cluster.Name: {
				Cluster:  cluster.Name,
				AuthInfo: cluster.Name,
			},
		},
		AuthInfos: map[string]*clientcmdapi.AuthInfo{
			cluster.Name: &cluster.KubeConfig.AuthInfo,
		},
	}
	restConfig, err := clientcmd.NewNonInteractiveClientConfig(cliCfg, cluster.Name, &clientcmd.ConfigOverrides{}, nil).ClientConfig()
	if err != nil {
		return nil, err
	}

	kubeConf := getKubeConfig()
	restConfig.APIPath = "/api"
	restConfig.ContentConfig = rest.ContentConfig{
		GroupVersion:         &gv,
		NegotiatedSerializer: serializer.WithoutConversionCodecFactory{CodecFactory: scheme.Codecs},
	}
	restConfig.Timeout = kubeConf.APITimeout

	proxyURL, err := url.Parse(cluster.HTTPProxy)
	if err != nil {
		return nil, err
	}

	if cluster.HTTPProxy == "" {
		restConfig.WrapTransport = tsuruNet.OpentracingTransport
	} else {
		restConfig.WrapTransport = func(rt http.RoundTripper) http.RoundTripper {
			transport, ok := rt.(*http.Transport)

			if !ok {
				log.Errorf("Could not apply patch to current transport, creating new one")
				return &http.Transport{
					Proxy: http.ProxyURL(proxyURL),
				}
			}
			transport.Proxy = http.ProxyURL(proxyURL)
			return transport
		}
	}
	return restConfig, nil
}

func getInClusterConfig(c *provTypes.Cluster) (*rest.Config, error) {
	cfg, err := getRestBaseConfig(c)
	if err != nil {
		return nil, err
	}
	inClusterCfg, err := rest.InClusterConfig()
	if err != nil {
		return nil, err
	}
	cfg.Host = inClusterCfg.Host
	cfg.BearerToken = inClusterCfg.BearerToken
	cfg.TLSClientConfig = inClusterCfg.TLSClientConfig
	return cfg, nil
}

func NewClusterClient(clust *provTypes.Cluster) (*ClusterClient, error) {
	var cfg *rest.Config
	var err error
	if clust.KubeConfig != nil {
		cfg, err = getRestConfigByKubeConfig(clust)
	} else if clust.Local || len(clust.Addresses) == 0 {
		cfg, err = getInClusterConfig(clust)
	} else {
		cfg, err = getRestConfig(clust)
	}
	if err != nil {
		return nil, err
	}
	client, err := ClientForConfig(cfg)
	if err != nil {
		return nil, err
	}

	return &ClusterClient{
		Cluster:    clust,
		Interface:  client,
		restConfig: cfg,
	}, nil
}

func (c *ClusterClient) SetTimeout(timeout time.Duration) error {
	c.restConfig.Timeout = timeout
	client, err := ClientForConfig(c.restConfig)
	if err != nil {
		return err
	}
	c.Interface = client
	return nil
}

func (c *ClusterClient) AppNamespace(ctx context.Context, app appTypes.App) (string, error) {
	if app == nil {
		return c.Namespace(), nil
	}
	return c.appNamespaceByName(ctx, app.GetName())
}

func (c *ClusterClient) appNamespaceByName(ctx context.Context, appName string) (string, error) {
	tclient, err := TsuruClientForConfig(c.restConfig)
	if err != nil {
		return "", errors.Wrap(err, "failed to get client for crd")
	}
	a, err := tclient.TsuruV1().Apps(c.Namespace()).Get(ctx, appName, metav1.GetOptions{})
	if err != nil {
		return "", errors.Wrap(err, "failed to get app custom resource")
	}
	return a.Spec.NamespaceName, nil
}

func (c *ClusterClient) PoolNamespace(pool string) string {
	usePoolNamespaces, _ := config.GetBool("kubernetes:use-pool-namespaces")
	prefix := "default"
	if usePoolNamespaces {
		prefix = "tsuru"
	}
	if c.CustomData != nil && c.CustomData[namespaceClusterKey] != "" {
		prefix = c.CustomData[namespaceClusterKey]
	}
	// Replace invalid characters from the pool name, to keep compatibility with older tsuru versions
	nsPool := provision.ValidKubeName(pool)
	if usePoolNamespaces && len(nsPool) > 0 {
		return fmt.Sprintf("%s-%s", prefix, nsPool)
	}
	return prefix
}

// Namespace returns the namespace to be used by Custom Resources
func (c *ClusterClient) Namespace() string {
	namespace := c.configForContext("", namespaceClusterKey)
	if namespace != "" {
		return namespace
	}
	return "tsuru"
}

func (c *ClusterClient) preStopSleepSeconds(pool string) int {
	sleepRaw := c.configForContext(pool, preStopSleepKey)
	if sleepRaw == "" {
		return defaultPreStopSleepSeconds
	}
	sleep, err := strconv.Atoi(sleepRaw)
	if err != nil {
		return defaultPreStopSleepSeconds
	}
	return sleep
}

func (c *ClusterClient) ephemeralStorage(pool string) (resource.Quantity, error) {
	ephemeralRaw := c.configForContext(pool, ephemeralStorageKey)
	if ephemeralRaw == "" {
		return defaultEphemeralStorageLimit, nil
	}
	quantity, err := resource.ParseQuantity(ephemeralRaw)
	if err != nil {
		return defaultEphemeralStorageLimit, nil
	}
	return quantity, nil
}

func (c *ClusterClient) OvercommitFactor(pool string) (float64, error) {
	overcommitConf := c.configForContext(pool, overcommitClusterKey)
	if overcommitConf == "" {
		return 1, nil
	}
	overcommit, err := strconv.ParseFloat(overcommitConf, 64)
	if err != nil {
		return 0, err
	}
	if overcommit < 1 {
		return 1, nil // Overcommit cannot be less than 1
	}
	return overcommit, nil
}

func (c *ClusterClient) CPUOvercommitFactor(pool string) (float64, error) {
	overcommitConf := c.configForContext(pool, cpuOvercommitClusterKey)
	if overcommitConf == "" {
		return 0, nil // 0 means no factor defined
	}
	overcommit, err := strconv.ParseFloat(overcommitConf, 64)
	return overcommit, err
}

func (c *ClusterClient) MemoryOvercommitFactor(pool string) (float64, error) {
	overcommitConf := c.configForContext(pool, memoryOvercommitClusterKey)
	if overcommitConf == "" {
		return 0, nil // 0 means no factor defined
	}
	overcommit, err := strconv.ParseFloat(overcommitConf, 64)
	return overcommit, err
}

func (c *ClusterClient) CPUBurstFactor(pool string) (float64, error) {
	burstConf := c.configForContext(pool, cpuBurstKey)
	if burstConf == "" {
		return 0, nil // 0 means no factor defined
	}

	burst, err := strconv.ParseFloat(burstConf, 64)
	if err != nil {
		return 0, err
	}
	if burst < 1 {
		return 0, nil // 0 means no factor defined
	}
	return burst, nil
}

func (c *ClusterClient) TopologySpreadConstraints(pool string) string {
	return c.configForContext(pool, topologySpreadConstraintsKey)
}

func (c *ClusterClient) ServiceAnnotations(key string) (map[string]string, error) {
	annotations := map[string]string{}

	annotationsRaw := c.configForContext("", key)
	if annotationsRaw == "" {
		return nil, nil
	}

	err := yaml.Unmarshal([]byte(annotationsRaw), &annotations)
	if err != nil {
		return nil, err
	}

	return annotations, nil
}

func (c *ClusterClient) namespaceLabels(ns string) (map[string]string, error) {
	labels := map[string]string{
		"name": ns,
	}
	nsLabelsConf := c.configForContext(ns, namespaceLabelsKey)
	if nsLabelsConf == "" {
		return labels, nil
	}
	labelsRaw := strings.Split(nsLabelsConf, ",")
	for _, l := range labelsRaw {
		parts := strings.Split(l, "=")
		if len(parts) != 2 {
			continue
		}
		labels[strings.TrimSpace(parts[0])] = strings.TrimSpace(parts[1])
	}
	return labels, nil
}

<<<<<<< HEAD
func (c *ClusterClient) unitRegisterCmdEnabled() bool {
	config := c.configForContext("", disableUnitRegisterCmdKey)
	if config == "" {
		return true
	}
	disableUnitRegister, _ := strconv.ParseBool(config)
	return !disableUnitRegister
}

=======
>>>>>>> 1e8998a7
func (c *ClusterClient) headlessEnabled(pool string) (bool, error) {
	config := c.configForContext(pool, disableHeadlessKey)
	if config == "" {
		return true, nil
	}
	disableHeadless, err := strconv.ParseBool(config)
	return !disableHeadless, err
}

func (c *ClusterClient) maxSurge(pool string) intstr.IntOrString {
	defaultSurge := intstr.FromString("100%")
	maxSurge := c.configForContext(pool, maxSurgeKey)
	if maxSurge == "" {
		return defaultSurge
	}
	return intstr.Parse(maxSurge)
}

func (c *ClusterClient) maxUnavailable(pool string) intstr.IntOrString {
	defaultUnvailable := intstr.FromInt(0)
	maxUnavailable := c.configForContext(pool, maxUnavailableKey)
	if maxUnavailable == "" {
		return defaultUnvailable
	}
	return intstr.Parse(maxUnavailable)
}

func (c *ClusterClient) dnsConfigNdots(pool string) intstr.IntOrString {
	DNSConfigNdots := c.configForContext(pool, dnsConfigNdotsKey)
	if DNSConfigNdots == "" {
		return intstr.FromInt(0)
	}
	return intstr.Parse(DNSConfigNdots)
}

func (c *ClusterClient) SinglePool() (bool, error) {
	singlePool := c.configForContext("", singlePoolKey)
	if singlePool == "" {
		return false, nil
	}
	return strconv.ParseBool(singlePool)
}

func (c *ClusterClient) EnableVersionedServices() (bool, error) {
	versionedServices := c.configForContext("", versionedServicesKey)
	if versionedServices == "" {
		return false, nil
	}
	return strconv.ParseBool(versionedServices)
}

func (c *ClusterClient) EnableJobEventCreation() (bool, error) {
	jobEventCreation := c.configForContext("", jobEventCreationKey)
	if jobEventCreation == "" {
		return false, nil
	}
	return strconv.ParseBool(jobEventCreation)
}

func (c *ClusterClient) Registry() imgTypes.ImageRegistry {
	registry := c.configForContext("", registryKey)
	return imgTypes.ImageRegistry(registry)
}

func (c *ClusterClient) InsecureRegistry() bool {
	registryInsecure := c.configForContext("", registryInsecureKey)
	if registryInsecure == "" {
		return false
	}
	insecure, _ := strconv.ParseBool(registryInsecure)
	return insecure
}

<<<<<<< HEAD
func (c *ClusterClient) buildServiceAccount(a provision.App) string {
	sa := c.configForContext("", buildServiceAccountKey)
	if sa == "" && a != nil {
		return serviceAccountNameForApp(a)
	}
	return sa
}

=======
>>>>>>> 1e8998a7
func (c *ClusterClient) DisablePlatformBuild() bool {
	disablePlatformBuild := c.configForContext("", disablePlatformBuildKey)
	if disablePlatformBuild == "" {
		return false
	}
	d, _ := strconv.ParseBool(disablePlatformBuild)
	return d
}

<<<<<<< HEAD
func (c *ClusterClient) sideCarImage(imgName string) string {
	sidecarImage := c.configForContext("", sidecarImageKey)
	if sidecarImage == "" {
		return imgName
	}
	return sidecarImage
}

func (c *ClusterClient) deploySidecarImage() string {
	conf := getKubeConfig()
	return c.sideCarImage(conf.deploySidecarImage)
}

func (c *ClusterClient) deployInspectImage() string {
	conf := getKubeConfig()
	return c.sideCarImage(conf.deployInspectImage)
}

=======
>>>>>>> 1e8998a7
func (c *ClusterClient) configForContext(context, key string) string {
	if v, ok := c.CustomData[context+":"+key]; ok {
		return v
	}
	if v, ok := c.CustomData[key]; ok {
		return v
	}
	data, err := config.GetString("clusters:defaults:" + key)
	if err != nil {
		return ""
	}
	return data
}

func (c *ClusterClient) RestConfig() *rest.Config {
	return c.restConfig
}

func (c *ClusterClient) GetCluster() *provTypes.Cluster {
	return c.Cluster
}

func (c *ClusterClient) disablePDB(pool string) bool {
	disablePDB := c.configForContext(pool, disablePDBKey)
	if disablePDB == "" {
		return false
	}
	d, _ := strconv.ParseBool(disablePDB)
	return d
}

func (c *ClusterClient) dockerConfigJSON() string {
	return c.configForContext("", dockerConfigJSONKey)
}

func (c *ClusterClient) BuildServiceClient(pool string) (pb.BuildClient, *grpc.ClientConn, error) {
	addr := c.configForContext(pool, buildServiceAddressKey)
	if addr == "" {
		return nil, nil, fmt.Errorf("build service address not provided: %w", builder.ErrBuildV2NotSupported)
	}

	creds := insecure.NewCredentials()

	if enableTLS, _ := strconv.ParseBool(c.configForContext(pool, buildServiceTLSKey)); enableTLS {
		var err error
		creds, err = c.buildServiceTLSCrendentials(pool, addr)
		if err != nil {
			return nil, nil, err
		}
	}

	opts := []grpc.DialOption{
		grpc.WithTransportCredentials(creds),
	}

	conn, err := grpc.Dial(addr, opts...)
	if err != nil {
		return nil, nil, err
	}

	return pb.NewBuildClient(conn), conn, nil
}

func (c *ClusterClient) buildServiceTLSCrendentials(pool, addr string) (credentials.TransportCredentials, error) {
	u, err := url.Parse(addr)
	if err != nil {
		return nil, fmt.Errorf("cannot parse build service address %q as URL: %w", addr, err)
	}

	serverName, _, _ := strings.Cut(u.Host, ":") // removes the :port suffix, if any

	insecureVerify, _ := strconv.ParseBool(c.configForContext(pool, buildServiceTLSSkipVerify))

	return credentials.NewTLS(&tls.Config{
		ServerName:         serverName,
		InsecureSkipVerify: insecureVerify,
	}), nil
}

type clusterApp struct {
	client *ClusterClient
	apps   []provision.App
}

func clustersForApps(ctx context.Context, apps []provision.App) ([]clusterApp, error) {
	clusterClientMap := map[string]clusterApp{}
	var poolNames []string
	for _, a := range apps {
		poolNames = append(poolNames, a.GetPool())
	}
	clusterPoolMap, err := servicemanager.Cluster.FindByPools(ctx, provisionerName, poolNames)
	if err != nil {
		return nil, err
	}
	for _, a := range apps {
		poolName := a.GetPool()
		cluster, clusterFound := clusterPoolMap[poolName]
		if !clusterFound {
			continue
		}
		mapItem, inMap := clusterClientMap[cluster.Name]
		if !inMap {
			cli, err := NewClusterClient(&cluster)
			if err != nil {
				return nil, err
			}
			mapItem = clusterApp{
				client: cli,
			}
		}
		mapItem.apps = append(mapItem.apps, a)
		clusterClientMap[cluster.Name] = mapItem
	}
	result := make([]clusterApp, 0, len(clusterClientMap))
	for _, v := range clusterClientMap {
		result = append(result, v)
	}
	return result, nil
}

func clusterForPool(ctx context.Context, pool string) (*ClusterClient, error) {
	clust, err := servicemanager.Cluster.FindByPool(ctx, provisionerName, pool)
	if err != nil {
		return nil, err
	}
	return NewClusterClient(clust)
}

func allClusters(ctx context.Context) ([]*ClusterClient, error) {
	clusters, err := servicemanager.Cluster.FindByProvisioner(ctx, provisionerName)
	if err != nil {
		return nil, err
	}
	clients := make([]*ClusterClient, len(clusters))
	for i := range clusters {
		clients[i], err = NewClusterClient(&clusters[i])
		if err != nil {
			return nil, err
		}
	}
	return clients, nil
}

func forEachCluster(ctx context.Context, fn func(client *ClusterClient) error) error {
	clients, err := allClusters(ctx)
	if err != nil {
		return err
	}
	errors := tsuruErrors.NewMultiError()
	for _, c := range clients {
		err = fn(c)
		if err != nil {
			errors.Add(err)
		}
	}
	if errors.Len() > 0 {
		return errors
	}
	return nil
}<|MERGE_RESOLUTION|>--- conflicted
+++ resolved
@@ -108,12 +108,8 @@
 		registryKey:                   "Allow a custom registry to be used on this cluster.",
 		registryInsecureKey:           "Pull and push container images to insecure registry (over plain HTTP)",
 		disablePlatformBuildKey:       "Disable platform image build in cluster.",
-<<<<<<< HEAD
 		sidecarImageKey:               "Override for deploy sidecar image.",
 		versionedServicesKey:          "Allow the creation of multiple services for each pair of {process, version} from the app. The default behavior creates versioned services only in a multi versioned deploy scenario.",
-=======
-		versionedServices:             "Allow the creation of multiple services for each pair of {process, version} from the app. The default behavior creates versioned services only in a multi versioned deploy scenario.",
->>>>>>> 1e8998a7
 		dockerConfigJSONKey:           "Custom Docker config (~/.docker/config.json) to be mounted on deploy-agent container",
 		disablePDBKey:                 "Disable PodDisruptionBudget for entire pool.",
 		dnsConfigNdotsKey:             "Number of dots in the domain name to be used in the search list for DNS lookups. Default to uses kubernetes default value (5).",
@@ -483,18 +479,6 @@
 	return labels, nil
 }
 
-<<<<<<< HEAD
-func (c *ClusterClient) unitRegisterCmdEnabled() bool {
-	config := c.configForContext("", disableUnitRegisterCmdKey)
-	if config == "" {
-		return true
-	}
-	disableUnitRegister, _ := strconv.ParseBool(config)
-	return !disableUnitRegister
-}
-
-=======
->>>>>>> 1e8998a7
 func (c *ClusterClient) headlessEnabled(pool string) (bool, error) {
 	config := c.configForContext(pool, disableHeadlessKey)
 	if config == "" {
@@ -568,17 +552,6 @@
 	return insecure
 }
 
-<<<<<<< HEAD
-func (c *ClusterClient) buildServiceAccount(a provision.App) string {
-	sa := c.configForContext("", buildServiceAccountKey)
-	if sa == "" && a != nil {
-		return serviceAccountNameForApp(a)
-	}
-	return sa
-}
-
-=======
->>>>>>> 1e8998a7
 func (c *ClusterClient) DisablePlatformBuild() bool {
 	disablePlatformBuild := c.configForContext("", disablePlatformBuildKey)
 	if disablePlatformBuild == "" {
@@ -588,27 +561,6 @@
 	return d
 }
 
-<<<<<<< HEAD
-func (c *ClusterClient) sideCarImage(imgName string) string {
-	sidecarImage := c.configForContext("", sidecarImageKey)
-	if sidecarImage == "" {
-		return imgName
-	}
-	return sidecarImage
-}
-
-func (c *ClusterClient) deploySidecarImage() string {
-	conf := getKubeConfig()
-	return c.sideCarImage(conf.deploySidecarImage)
-}
-
-func (c *ClusterClient) deployInspectImage() string {
-	conf := getKubeConfig()
-	return c.sideCarImage(conf.deployInspectImage)
-}
-
-=======
->>>>>>> 1e8998a7
 func (c *ClusterClient) configForContext(context, key string) string {
 	if v, ok := c.CustomData[context+":"+key]; ok {
 		return v
